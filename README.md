--- conflicted
+++ resolved
@@ -20,10 +20,7 @@
   including sea temperature, working with both text and caption posts.
 - Daily weather posts use images from a dedicated private channel selected with
   `/set_assets_channel`.
-<<<<<<< HEAD
-=======
 
->>>>>>> 98cc0c38
 - Forecast periods (morning/day/evening/night) are averaged from hourly data and
   rounded to whole degrees for smoother values.
 
@@ -59,31 +56,23 @@
 - /list_weather_channels - show configured weather channels with action buttons
 - /set_assets_channel - choose the channel used for weather assets
 
-<<<<<<< HEAD
+
 `/list_weather_channels` displays the last publication time adjusted to your
 current `/tz` setting. When using the "Run now" button, the bot attempts to copy
 the next available asset. The run is not recorded, so the regular scheduled post
 for that day will still happen. If no unused asset exists, it replies with
-=======
 
-When using the "Run now" button from `/list_weather_channels`, the bot attempts
-to copy the next available asset. If no unused asset exists, it replies with
->>>>>>> 98cc0c38
 "No asset to publish".
 
 ### Asset channel
 Images and caption templates are stored in a private channel
 `@kotopogoda_assets`. Choose this channel with `/set_assets_channel` **before**
 uploading assets. Only posts sent after the bot becomes an admin are captured.
-<<<<<<< HEAD
+
 If you edit a post in this channel, the bot updates the stored template.
 Used posts are deleted automatically after publishing so the channel always
 contains only fresh assets.
-=======
-Used posts are deleted automatically after publishing so the channel always
-contains only fresh assets.
 
->>>>>>> 98cc0c38
 
 
 
