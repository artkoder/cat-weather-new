--- conflicted
+++ resolved
@@ -25,11 +25,9 @@
 - /scheduled - show scheduled posts with target channel names
 - /history - recent posts
 - /tz <offset> - set timezone offset (e.g., +02:00)
-<<<<<<< HEAD
+
 - /addbutton <post_url> <text> <url> - add inline button to existing post (button text may contain spaces)
-=======
-- /addbutton <post_url> <text> <url> - add inline button to existing post
->>>>>>> 3792f301
+
 
 ## User Stories
 
