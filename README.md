--- conflicted
+++ resolved
@@ -52,21 +52,14 @@
 - /setup_weather - interactive wizard to add a daily forecast channel
 - /list_weather_channels - show configured weather channels with action buttons
 - /set_assets_channel - choose the channel used for weather assets
-<<<<<<< HEAD
+
 
 ### Asset channel
 Images and caption templates are stored in a private channel
 `@kotopogoda_assets`. Choose this channel with `/set_assets_channel`. When the bot
 is an admin of this private channel, every new post is stored automatically for
 future weather updates and deleted after publishing.
-=======
-- /reload_assets - rescan the asset storage channel
 
-### Asset channel
-Images and caption templates are stored in a private channel
-`@kotopogoda_assets`. Choose this channel with `/set_assets_channel`. The bot scans
-the selected channel for new posts and removes them after publishing.
->>>>>>> c3c7c26c
 
 
 
