--- conflicted
+++ resolved
@@ -13,13 +13,9 @@
 Handles Telegram updates and user commands.
 
 ### 3.2 WeatherService
-<<<<<<< HEAD
-Collects current weather data from Open-Meteo for registered cities each hour using the request `https://api.open-meteo.com/v1/forecast?latitude=<lat>&longitude=<lon>&current=temperature_2m,weather_code,wind_speed_10m`. The raw response and parsed data are logged. Failed requests are retried up to three times with a minute pause, after which the service waits until the next hour. The bot ignores API errors so it continues running.
-=======
 
 Collects current weather data from Open-Meteo for registered cities each hour using the request `https://api.open-meteo.com/v1/forecast?latitude=<lat>&longitude=<lon>&current=temperature_2m,weather_code,wind_speed_10m`. The raw response and parsed data are logged. Failed requests are retried up to three times with a minute pause, after which the service waits until the next hour. The bot ignores API errors so it continues running.
 
->>>>>>> 595b70d9
 
 ### 3.3 Webhook
 The HTTP server receives Telegram webhooks.
