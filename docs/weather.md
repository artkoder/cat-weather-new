--- conflicted
+++ resolved
@@ -13,28 +13,19 @@
 Sea conditions use the marine API endpoint:
 
 ```
-<<<<<<< HEAD
+
 https://marine-api.open-meteo.com/v1/marine?latitude=<lat>&longitude=<lon>&current=wave_height,wind_wave_height,swell_wave_height,sea_surface_temperature,sea_level_height_msl&hourly=wave_height,wind_wave_height,swell_wave_height,sea_surface_temperature&daily=wave_height_max,wind_wave_height_max,swell_wave_height_max&forecast_days=2&timezone=auto
-=======
-https://api.open-meteo.com/v1/marine?latitude=<lat>&longitude=<lon>&current=wave_height,wind_speed_10m,sea_surface_temperature&hourly=wave_height,wind_speed_10m,sea_surface_temperature&forecast_days=2&timezone=auto
->>>>>>> 3a67d513
+
 ```
 
 ### Storm rating
 
-<<<<<<< HEAD
+
 The bot looks at the wave height in meters. When it stays below **0.5 m** the
 sea is considered calm and `{id|seastorm}` prints the water temperature just
 like `{id|seatemperature}`. Waves from **0.5 m** to **1.5 m** produce
 `шторм`. Anything higher than **1.5 m** results in `сильный шторм`.
-=======
-The bot looks at the wave height in meters and wind speed at 10 m above the
-sea surface. When both values stay below **0.5 m** and **5 m/s** the sea is
-considered calm and `{id|seastorm}` prints the water temperature just like
-`{id|seatemperature}`. If either metric rises above those values the placeholder
-expands to `шторм`. A wave of **1.5 m** or more or wind of **10 m/s** or more
-produces `сильный шторм`.
->>>>>>> 3a67d513
+
 
 The bot continues working even if a query fails. When a request fails, it is
 retried up to three times with a one‑minute pause between attempts. After that,
@@ -67,16 +58,11 @@
 
   temperature can be inserted with `{<sea_id>|seatemperature}` which expands to
   the sea emoji followed by the current temperature like `🌊 15.1°C`. Storm
-<<<<<<< HEAD
+
   conditions are available with `{<sea_id>|seastorm}`. Waves below 0.5 m behave
   like `{<sea_id>|seatemperature}`. Heights between 0.5 m and 1.5 m show
   `шторм`, while anything above 1.5 m shows `сильный шторм`.
-=======
-  conditions are available with `{<sea_id>|seastorm}`. When waves are below
-  0.5 m and wind below 5 m/s it behaves like `{<sea_id>|seatemperature}`.
-  Values above that show `шторм`, and a wave higher than 1.5 m or wind faster
-  than 10 m/s shows `сильный шторм`.
->>>>>>> 3a67d513
+
 
   Message text already containing a weather header separated by `∙` is stripped
   when registering so only the original text remains.
