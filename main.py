--- conflicted
+++ resolved
@@ -819,7 +819,7 @@
                 wind = row[wind_key]
                 if wave is None or wind is None or temp is None:
                     raise ValueError(f"no sea storm data for {cid}")
-<<<<<<< HEAD
+
 
                 try:
                     wave_val = float(wave)
@@ -832,12 +832,7 @@
                     emoji = "\U0001F30A"
                     return f"{emoji} {temp_val:.1f}\u00B0C"
                 if wave_val >= 1.5 or wind_val >= 10:
-=======
-                if wave < 0.5 and wind < 5:
-                    emoji = "\U0001F30A"
-                    return f"{emoji} {temp:.1f}\u00B0C"
-                if wave >= 1.5 or wind >= 10:
->>>>>>> ec0cb69e
+
                     return "сильный шторм"
                 return "шторм"
 
