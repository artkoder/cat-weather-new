--- conflicted
+++ resolved
@@ -310,10 +310,7 @@
 
     async def fetch_open_meteo_sea(self, lat: float, lon: float) -> dict | None:
         url = (
-<<<<<<< HEAD
-=======
-
->>>>>>> ad5a433a
+
             "https://marine-api.open-meteo.com/v1/marine?latitude="
             f"{lat}&longitude={lon}"
             "&current=wave_height,wind_wave_height,swell_wave_height,"
