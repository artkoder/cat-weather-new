import asyncio
import json
import logging
import os
import sqlite3
from datetime import datetime, date, timedelta, timezone
import contextlib
import re

from aiohttp import web, ClientSession

logging.basicConfig(level=logging.INFO)

DB_PATH = os.getenv("DB_PATH", "bot.db")
TZ_OFFSET = os.getenv("TZ_OFFSET", "+00:00")
SCHED_INTERVAL_SEC = int(os.getenv("SCHED_INTERVAL_SEC", "30"))
WMO_EMOJI = {
    0: "\u2600\ufe0f",
    1: "\U0001F324",
    2: "\u26c5",
    3: "\u2601\ufe0f",
    45: "\U0001F32B",
    48: "\U0001F32B",
    51: "\U0001F327",
    53: "\U0001F327",
    55: "\U0001F327",
    61: "\U0001F327",
    63: "\U0001F327",
    65: "\U0001F327",
    71: "\u2744\ufe0f",
    73: "\u2744\ufe0f",
    75: "\u2744\ufe0f",
    80: "\U0001F327",
    81: "\U0001F327",
    82: "\U0001F327",
    95: "\u26c8\ufe0f",
    96: "\u26c8\ufe0f",
    99: "\u26c8\ufe0f",
}

def weather_emoji(code: int, is_day: int | None) -> str:
    emoji = WMO_EMOJI.get(code, "")
    if code == 0 and is_day == 0:
        return "\U0001F319"  # crescent moon
    return emoji

WEATHER_SEPARATOR = "\u2219"  # "∙" used to split header from original text


CREATE_TABLES = [
    """CREATE TABLE IF NOT EXISTS users (
            user_id INTEGER PRIMARY KEY,
            username TEXT,
            is_superadmin INTEGER DEFAULT 0,
            tz_offset TEXT
        )""",
    """CREATE TABLE IF NOT EXISTS pending_users (
            user_id INTEGER PRIMARY KEY,
            username TEXT,
            requested_at TEXT
        )""",
    """CREATE TABLE IF NOT EXISTS rejected_users (
            user_id INTEGER PRIMARY KEY,
            username TEXT,
            rejected_at TEXT
        )""",
    """CREATE TABLE IF NOT EXISTS channels (
            chat_id INTEGER PRIMARY KEY,
            title TEXT
        )""",
        """CREATE TABLE IF NOT EXISTS schedule (
            id INTEGER PRIMARY KEY AUTOINCREMENT,
            from_chat_id INTEGER,
            message_id INTEGER,
            target_chat_id INTEGER,
            publish_time TEXT,
            sent INTEGER DEFAULT 0,
            sent_at TEXT
        )""",
    """CREATE TABLE IF NOT EXISTS cities (
            id INTEGER PRIMARY KEY,
            name TEXT NOT NULL,
            lat REAL NOT NULL,
            lon REAL NOT NULL,
            UNIQUE(name)
        )""",
    """CREATE TABLE IF NOT EXISTS weather_cache_day (
            city_id INTEGER NOT NULL,
            day DATE NOT NULL,
            temperature REAL,
            weather_code INTEGER,
            wind_speed REAL,
            PRIMARY KEY (city_id, day)
        )""",
        """CREATE TABLE IF NOT EXISTS weather_cache_hour (
            city_id INTEGER NOT NULL,
            timestamp DATETIME NOT NULL,
            temperature REAL,
            weather_code INTEGER,
            wind_speed REAL,
            is_day INTEGER,
            PRIMARY KEY (city_id, timestamp)
        )""",

    """CREATE TABLE IF NOT EXISTS seas (
            id INTEGER PRIMARY KEY,
            name TEXT NOT NULL,
            lat REAL NOT NULL,
            lon REAL NOT NULL,
            UNIQUE(name)
        )""",

    """CREATE TABLE IF NOT EXISTS sea_cache (
            sea_id INTEGER PRIMARY KEY,
            updated TEXT,
            current REAL,
            morning REAL,
            day REAL,
            evening REAL,
            night REAL
        )""",

    """CREATE TABLE IF NOT EXISTS weather_posts (
            id INTEGER PRIMARY KEY,
            chat_id BIGINT NOT NULL,
            message_id BIGINT NOT NULL,
            template TEXT NOT NULL,
            base_text TEXT,

            base_caption TEXT,
            reply_markup TEXT,

            UNIQUE(chat_id, message_id)
        )""",

    """CREATE TABLE IF NOT EXISTS asset_images (
            message_id INTEGER PRIMARY KEY,
            hashtags TEXT,
            template TEXT,
            used_at TEXT
        )""",

    """CREATE TABLE IF NOT EXISTS asset_channel (
            channel_id INTEGER PRIMARY KEY
        )""",

    """CREATE TABLE IF NOT EXISTS weather_publish_channels (
            channel_id INTEGER PRIMARY KEY,
            post_time TEXT NOT NULL,
            last_published_at TEXT
        )""",


        """CREATE TABLE IF NOT EXISTS weather_cache_period (
            city_id INTEGER PRIMARY KEY,
            updated TEXT,
            morning_temp REAL,
            morning_code INTEGER,
            morning_wind REAL,
            day_temp REAL,
            day_code INTEGER,
            day_wind REAL,
            evening_temp REAL,
            evening_code INTEGER,
            evening_wind REAL,
            night_temp REAL,
            night_code INTEGER,
            night_wind REAL
        )""",

    """CREATE TABLE IF NOT EXISTS latest_weather_post (
            chat_id BIGINT,
            message_id BIGINT,
            published_at TEXT
        )""",

    """CREATE TABLE IF NOT EXISTS weather_link_posts (
            chat_id BIGINT NOT NULL,
            message_id BIGINT NOT NULL,
            base_markup TEXT,
            button_texts TEXT,
            UNIQUE(chat_id, message_id)
        )""",

]


class Bot:
    def __init__(self, token: str, db_path: str):
        self.api_url = f"https://api.telegram.org/bot{token}"
        self.db = sqlite3.connect(db_path)
        self.db.row_factory = sqlite3.Row
        for stmt in CREATE_TABLES:
            self.db.execute(stmt)
        self.db.commit()
        # ensure new columns exist when upgrading
        for table, column in (
            ("users", "username"),
            ("users", "tz_offset"),
            ("pending_users", "username"),
            ("rejected_users", "username"),
            ("weather_posts", "template"),
            ("weather_posts", "base_text"),

            ("weather_posts", "base_caption"),
            ("weather_posts", "reply_markup"),
            ("sea_cache", "updated"),
            ("sea_cache", "current"),
            ("sea_cache", "morning"),
            ("sea_cache", "day"),
            ("sea_cache", "evening"),
            ("sea_cache", "night"),

        ):
            cur = self.db.execute(f"PRAGMA table_info({table})")
            names = [r[1] for r in cur.fetchall()]
            if column not in names:
                self.db.execute(f"ALTER TABLE {table} ADD COLUMN {column} TEXT")
        self.db.commit()
        self.pending = {}
        self.failed_fetches: dict[int, tuple[int, datetime]] = {}
        self.asset_channel_id = self.get_asset_channel()

        self.session: ClientSession | None = None
        self.running = False

    async def start(self):
        self.session = ClientSession()
        self.running = True

    async def close(self):
        self.running = False
        if self.session:
            await self.session.close()

        self.db.close()

    async def handle_edited_message(self, message):
        if self.asset_channel_id and message.get('chat', {}).get('id') == self.asset_channel_id:
            caption = message.get('caption') or message.get('text') or ''
            tags = ' '.join(re.findall(r'#\S+', caption))
            self.add_asset(message['message_id'], tags, caption)
            return

    async def api_request(self, method: str, data: dict = None):
        async with self.session.post(f"{self.api_url}/{method}", json=data) as resp:
            text = await resp.text()
            if resp.status != 200:
                logging.error("API HTTP %s for %s: %s", resp.status, method, text)
            try:
                result = json.loads(text)
            except Exception:
                logging.exception("Invalid response for %s: %s", method, text)
                return {}
            if not result.get("ok"):
                logging.error("API call %s failed: %s", method, result)
            else:
                logging.info("API call %s succeeded", method)
            return result

    async def fetch_open_meteo(self, lat: float, lon: float) -> dict | None:
        url = (
            "https://api.open-meteo.com/v1/forecast?latitude="
            f"{lat}&longitude={lon}&current_weather=true"
            "&hourly=temperature_2m,weather_code,wind_speed_10m,is_day"
            "&forecast_days=2&timezone=auto"
        )
        try:
            async with self.session.get(url) as resp:
                text = await resp.text()

        except Exception:
            logging.exception("Failed to fetch weather")
            return None

        logging.info("Weather API raw response: %s", text)
        if resp.status != 200:
            logging.error("Open-Meteo HTTP %s", resp.status)
            return None
        try:
            data = json.loads(text)
        except Exception:
            logging.exception("Invalid weather JSON")
            return None

        if "current_weather" in data and "current" not in data:
            cw = data["current_weather"]
            data["current"] = {
                "temperature_2m": cw.get("temperature") or cw.get("temperature_2m"),
                "weather_code": cw.get("weather_code") or cw.get("weathercode"),
                "wind_speed_10m": cw.get("wind_speed_10m") or cw.get("windspeed"),
                "is_day": cw.get("is_day"),
            }

        logging.info("Weather response: %s", data.get("current"))
        return data

    async def fetch_open_meteo_sea(self, lat: float, lon: float) -> dict | None:
        url = (
            "https://marine-api.open-meteo.com/v1/marine?latitude="
            f"{lat}&longitude={lon}&hourly=sea_surface_temperature&timezone=auto"

        )
        try:
            async with self.session.get(url) as resp:
                text = await resp.text()
        except Exception:
            logging.exception("Failed to fetch sea")
            return None

        logging.info("Sea API raw response: %s", text)
        if resp.status != 200:
            logging.error("Open-Meteo sea HTTP %s", resp.status)
            return None
        try:
            data = json.loads(text)
        except Exception:
            logging.exception("Invalid sea JSON")
            return None
        return data

    async def collect_weather(self, force: bool = False):

        cur = self.db.execute("SELECT id, lat, lon, name FROM cities")
        updated: set[int] = set()
        for c in cur.fetchall():
            try:
                row = self.db.execute(

                    "SELECT timestamp FROM weather_cache_hour WHERE city_id=? ORDER BY timestamp DESC LIMIT 1",
                    (c["id"],),
                ).fetchone()
                now = datetime.utcnow()
                last_success = datetime.fromisoformat(row["timestamp"]) if row else datetime.min


                attempts, last_attempt = self.failed_fetches.get(c["id"], (0, datetime.min))

                if not force:
                    if last_success > now - timedelta(minutes=30):
                        continue
                    if attempts >= 3 and (now - last_attempt) < timedelta(minutes=30):
                        continue
                    if attempts > 0 and (now - last_attempt) < timedelta(minutes=1):
                        continue
                    if attempts >= 3 and (now - last_attempt) >= timedelta(minutes=30):
                        attempts = 0

                data = await self.fetch_open_meteo(c["lat"], c["lon"])
                if not data or "current" not in data:
                    self.failed_fetches[c["id"]] = (attempts + 1, now)
                    continue

                self.failed_fetches.pop(c["id"], None)

                w = data["current"]
                ts = datetime.utcnow().replace(microsecond=0).isoformat()
                day = ts.split("T")[0]
                self.db.execute(
                    "INSERT OR REPLACE INTO weather_cache_hour (city_id, timestamp, temperature, weather_code, wind_speed, is_day) "
                    "VALUES (?, ?, ?, ?, ?, ?)",
                    (
                        c["id"],
                        ts,
                        w.get("temperature_2m"),
                        w.get("weather_code"),
                        w.get("wind_speed_10m"),
                        w.get("is_day"),
                    ),
                )
                self.db.execute(
                    "INSERT OR REPLACE INTO weather_cache_day (city_id, day, temperature, weather_code, wind_speed) "
                    "VALUES (?, ?, ?, ?, ?)",
                    (
                        c["id"],
                        day,

                        w.get("temperature_2m"),
                        w.get("weather_code"),
                        w.get("wind_speed_10m"),
                    ),
                )

                # parse hourly forecast for tomorrow using averages

                h = data.get("hourly", {})
                times = h.get("time") or []
                temps = h.get("temperature_2m") or []
                codes = h.get("weather_code") or []
                winds = h.get("wind_speed_10m") or []
                tomorrow = (datetime.utcnow() + timedelta(days=1)).date()

                buckets = {
                    "morning": ([], [], []),  # temp, code, wind
                    "day": ([], [], []),
                    "evening": ([], [], []),
                    "night": ([], [], []),
                }

                for tstr, temp, code, wind in zip(times, temps, codes, winds):
                    dt_obj = datetime.fromisoformat(tstr)
                    if dt_obj.date() != tomorrow:
                        continue

                    h = dt_obj.hour
                    if 6 <= h < 12:
                        b = buckets["morning"]
                    elif 12 <= h < 18:
                        b = buckets["day"]
                    elif 18 <= h < 24:
                        b = buckets["evening"]
                    else:
                        b = buckets["night"]
                    b[0].append(temp)
                    b[1].append(code)
                    b[2].append(wind)

                def avg(lst: list[float]) -> float | None:
                    return sum(lst) / len(lst) if lst else None

                def mid_code(lst: list[int]) -> int | None:
                    return lst[len(lst) // 2] if lst else None

                mt = avg(buckets["morning"][0])
                mc = mid_code(buckets["morning"][1])
                mw = avg(buckets["morning"][2])
                dt_val = avg(buckets["day"][0])
                dc = mid_code(buckets["day"][1])
                dw = avg(buckets["day"][2])
                et = avg(buckets["evening"][0])
                ec = mid_code(buckets["evening"][1])
                ew = avg(buckets["evening"][2])
                nt = avg(buckets["night"][0])
                nc = mid_code(buckets["night"][1])
                nw = avg(buckets["night"][2])

                self.db.execute(
                    "INSERT OR REPLACE INTO weather_cache_period (city_id, updated, morning_temp, morning_code, morning_wind, day_temp, day_code, day_wind, evening_temp, evening_code, evening_wind, night_temp, night_code, night_wind) "
                    "VALUES (?, ?, ?, ?, ?, ?, ?, ?, ?, ?, ?, ?, ?, ?)",
                    (
                        c["id"],
                        now.isoformat(),
                        mt,
                        mc,
                        mw,

                        dt_val,

                        dc,
                        dw,
                        et,
                        ec,
                        ew,
                        nt,
                        nc,
                        nw,
                    ),
                )
                self.db.commit()
                logging.info(
                    "Cached weather for city %s: %s°C code %s",
                    c["id"],
                    w.get("temperature_2m"),
                    w.get("weather_code"),
                )
                updated.add(c["id"])
            except Exception:
                logging.exception("Error processing weather for city %s", c["id"])
        if updated:
            await self.update_weather_posts(updated)

    async def collect_sea(self, force: bool = False):
        cur = self.db.execute("SELECT id, lat, lon FROM seas")
        updated: set[int] = set()
        for s in cur.fetchall():
            row = self.db.execute(
                "SELECT updated FROM sea_cache WHERE sea_id=?",
                (s["id"],),
            ).fetchone()
            now = datetime.utcnow()
            last = datetime.fromisoformat(row["updated"]) if row else datetime.min
            if not force and last > now - timedelta(minutes=30):
                continue

            data = await self.fetch_open_meteo_sea(s["lat"], s["lon"])
            if not data or "hourly" not in data:
                continue
            temps = data["hourly"].get("water_temperature") or data["hourly"].get("sea_surface_temperature")
            times = data["hourly"].get("time")
            if not temps or not times:
                continue

            current = temps[0]
            tomorrow = date.today() + timedelta(days=1)
            morn = day_temp = eve = night = None
            for t, temp in zip(times, temps):
                dt = datetime.fromisoformat(t)
                if dt.date() != tomorrow:
                    continue
                if dt.hour == 6 and morn is None:
                    morn = temp
                elif dt.hour == 12 and day_temp is None:
                    day_temp = temp
                elif dt.hour == 18 and eve is None:
                    eve = temp
                elif dt.hour == 0 and night is None:
                    night = temp
                if morn is not None and day_temp is not None and eve is not None and night is not None:
                    break

            self.db.execute(
                "INSERT OR REPLACE INTO sea_cache (sea_id, updated, current, morning, day, evening, night) VALUES (?, ?, ?, ?, ?, ?, ?)",
                (
                    s["id"],
                    now.isoformat(),
                    current,
                    morn,
                    day_temp,
                    eve,
                    night,
                ),
            )
            self.db.commit()
            updated.add(s["id"])
        if updated:
            await self.update_weather_posts()

    async def handle_update(self, update):
        message = update.get('message') or update.get('channel_post')
        if message:
            await self.handle_message(message)

        elif 'edited_channel_post' in update:
            await self.handle_edited_message(update['edited_channel_post'])

        elif 'callback_query' in update:
            await self.handle_callback(update['callback_query'])
        elif 'my_chat_member' in update:
            await self.handle_my_chat_member(update['my_chat_member'])

    async def handle_my_chat_member(self, chat_update):
        chat = chat_update['chat']
        status = chat_update['new_chat_member']['status']
        if status in {'administrator', 'creator'}:
            self.db.execute(
                'INSERT OR REPLACE INTO channels (chat_id, title) VALUES (?, ?)',
                (chat['id'], chat.get('title', chat.get('username', '')))
            )
            self.db.commit()
            logging.info("Added channel %s", chat['id'])
        else:
            self.db.execute('DELETE FROM channels WHERE chat_id=?', (chat['id'],))
            self.db.commit()
            logging.info("Removed channel %s", chat['id'])

    def get_user(self, user_id):
        cur = self.db.execute('SELECT * FROM users WHERE user_id=?', (user_id,))
        return cur.fetchone()

    def is_pending(self, user_id: int) -> bool:
        cur = self.db.execute('SELECT 1 FROM pending_users WHERE user_id=?', (user_id,))
        return cur.fetchone() is not None

    def pending_count(self) -> int:
        cur = self.db.execute('SELECT COUNT(*) FROM pending_users')
        return cur.fetchone()[0]

    def approve_user(self, uid: int) -> bool:
        if not self.is_pending(uid):
            return False
        cur = self.db.execute('SELECT username FROM pending_users WHERE user_id=?', (uid,))
        row = cur.fetchone()
        username = row['username'] if row else None
        self.db.execute('DELETE FROM pending_users WHERE user_id=?', (uid,))
        self.db.execute(
            'INSERT OR IGNORE INTO users (user_id, username, tz_offset) VALUES (?, ?, ?)',
            (uid, username, TZ_OFFSET)
        )
        if username:
            self.db.execute('UPDATE users SET username=? WHERE user_id=?', (username, uid))
        self.db.execute('DELETE FROM rejected_users WHERE user_id=?', (uid,))
        self.db.commit()
        logging.info('Approved user %s', uid)
        return True

    def reject_user(self, uid: int) -> bool:
        if not self.is_pending(uid):
            return False
        cur = self.db.execute('SELECT username FROM pending_users WHERE user_id=?', (uid,))
        row = cur.fetchone()
        username = row['username'] if row else None
        self.db.execute('DELETE FROM pending_users WHERE user_id=?', (uid,))
        self.db.execute(
            'INSERT OR REPLACE INTO rejected_users (user_id, username, rejected_at) VALUES (?, ?, ?)',
            (uid, username, datetime.utcnow().isoformat()),
        )
        self.db.commit()
        logging.info('Rejected user %s', uid)
        return True

    def is_rejected(self, user_id: int) -> bool:
        cur = self.db.execute('SELECT 1 FROM rejected_users WHERE user_id=?', (user_id,))
        return cur.fetchone() is not None

    def list_scheduled(self):
        cur = self.db.execute(
            'SELECT s.id, s.target_chat_id, c.title as target_title, '
            's.publish_time, s.from_chat_id, s.message_id '
            'FROM schedule s LEFT JOIN channels c ON s.target_chat_id=c.chat_id '
            'WHERE s.sent=0 ORDER BY s.publish_time'
        )
        return cur.fetchall()

    def add_schedule(self, from_chat: int, msg_id: int, targets: set[int], pub_time: str):
        for chat_id in targets:
            self.db.execute(
                'INSERT INTO schedule (from_chat_id, message_id, target_chat_id, publish_time) VALUES (?, ?, ?, ?)',
                (from_chat, msg_id, chat_id, pub_time),
            )
        self.db.commit()
        logging.info('Scheduled %s -> %s at %s', msg_id, list(targets), pub_time)

    def remove_schedule(self, sid: int):
        self.db.execute('DELETE FROM schedule WHERE id=?', (sid,))
        self.db.commit()
        logging.info('Cancelled schedule %s', sid)

    def update_schedule_time(self, sid: int, pub_time: str):
        self.db.execute('UPDATE schedule SET publish_time=? WHERE id=?', (pub_time, sid))
        self.db.commit()
        logging.info('Rescheduled %s to %s', sid, pub_time)

    @staticmethod
    def format_user(user_id: int, username: str | None) -> str:
        label = f"@{username}" if username else str(user_id)
        return f"[{label}](tg://user?id={user_id})"

    @staticmethod
    def parse_offset(offset: str) -> timedelta:
        sign = -1 if offset.startswith('-') else 1
        h, m = offset.lstrip('+-').split(':')
        return timedelta(minutes=sign * (int(h) * 60 + int(m)))

    def format_time(self, ts: str, offset: str) -> str:
        dt = datetime.fromisoformat(ts)
        dt += self.parse_offset(offset)
        return dt.strftime('%H:%M %d.%m.%Y')

    def get_tz_offset(self, user_id: int) -> str:
        cur = self.db.execute('SELECT tz_offset FROM users WHERE user_id=?', (user_id,))
        row = cur.fetchone()
        return row['tz_offset'] if row and row['tz_offset'] else TZ_OFFSET

    def is_authorized(self, user_id):
        return self.get_user(user_id) is not None

    def is_superadmin(self, user_id):
        row = self.get_user(user_id)
        return row and row['is_superadmin']

    async def parse_post_url(self, url: str) -> tuple[int, int] | None:
        """Return chat_id and message_id from a Telegram post URL."""
        m = re.search(r"/c/(\d+)/(\d+)", url)
        if m:
            return int(f"-100{m.group(1)}"), int(m.group(2))
        m = re.search(r"t.me/([^/]+)/(\d+)", url)
        if m:
            resp = await self.api_request('getChat', {'chat_id': f"@{m.group(1)}"})
            if resp.get('ok'):
                return resp['result']['id'], int(m.group(2))
        return None

    def _get_cached_weather(self, city_id: int):
        return self.db.execute(
            "SELECT temperature, weather_code, wind_speed, is_day FROM weather_cache_hour "
            "WHERE city_id=? ORDER BY timestamp DESC LIMIT 1",
            (city_id,),
        ).fetchone()

    def _get_period_weather(self, city_id: int):
        return self.db.execute(
            "SELECT * FROM weather_cache_period WHERE city_id=?",
            (city_id,),
        ).fetchone()

    def _get_sea_cache(self, sea_id: int):
        return self.db.execute(
            "SELECT current, morning, day, evening, night FROM sea_cache WHERE sea_id=?",
            (sea_id,),
        ).fetchone()


    @staticmethod
    def _parse_coords(text: str) -> tuple[float, float] | None:
        """Parse latitude and longitude from string allowing comma separator."""
        parts = [p for p in re.split(r"[ ,]+", text.strip()) if p]
        if len(parts) != 2:
            return None
        try:
            return float(parts[0]), float(parts[1])
        except ValueError:
            return None


    def _render_template(self, template: str) -> str | None:
        """Replace placeholders in template with cached weather values."""

        months = [
            "января",
            "февраля",
            "марта",
            "апреля",
            "мая",
            "июня",
            "июля",
            "августа",
            "сентября",
            "октября",
            "ноября",
            "декабря",
        ]

        def repl(match: re.Match[str]) -> str:
            cid = int(match.group(1))
            period = match.group(2)
            field = match.group(3)

            if field in {"seatemperature", "seatemp"}:
                row = self._get_sea_cache(cid)
                if not row:
                    raise ValueError(f"no sea data for {cid}")
                key = {
                    "nm": "morning",
                    "nd": "day",
                    "ny": "evening",
                    "nn": "night",
                }.get(period, "current")
                if row[key] is None:
                    raise ValueError(f"no sea {key} for {cid}")
                emoji = "\U0001F30A"
                return f"{emoji} {row[key]:.1f}\u00B0C"

            row = self._get_cached_weather(cid)
            period_row = self._get_period_weather(cid) if period else None
            if not row and not period_row:
                raise ValueError(f"no data for city {cid}")

            if field in {"temperature", "temp", "wind"}:
                if period_row and period:
                    key_map = {
                        "nm": ("morning_temp", "morning_code", "morning_wind", 1),
                        "nd": ("day_temp", "day_code", "day_wind", 1),
                        "ny": ("evening_temp", "evening_code", "evening_wind", 1),
                        "nn": ("night_temp", "night_code", "night_wind", 0),
                    }
                    t_key, c_key, w_key, is_day_val = key_map[period]
                    if period_row[t_key] is not None:
                        if field in {"temperature", "temp"}:
                            emoji = weather_emoji(period_row[c_key], is_day_val)

                            return f"{emoji} {period_row[t_key]:.0f}\u00B0C"

                        if field == "wind":
                            return f"{period_row[w_key]:.1f}"
                if not row:
                    raise ValueError(f"no current data for city {cid}")
                is_day = row["is_day"] if "is_day" in row.keys() else None
                if field in {"temperature", "temp"}:
                    emoji = weather_emoji(row["weather_code"], is_day)
                    return f"{emoji} {row['temperature']:.1f}\u00B0C"

                return f"{row['wind_speed']:.1f}"
            return ""

        try:

            rendered = re.sub(r"{(\d+)\|(?:(nm|nd|ny|nn)-)?(\w+)}", repl, template)
            tomorrow = date.today() + timedelta(days=1)
            rendered = rendered.replace("{next-day-date}", tomorrow.strftime("%d"))
            rendered = rendered.replace("{next-day-month}", months[tomorrow.month - 1])

            return rendered
        except ValueError as e:
            logging.info("%s", e)
            return None


    @staticmethod
    def post_url(chat_id: int, message_id: int) -> str:
        if str(chat_id).startswith("-100"):
            return f"https://t.me/c/{str(chat_id)[4:]}/{message_id}"
        return f"https://t.me/{chat_id}/{message_id}"


    async def update_weather_posts(self, cities: set[int] | None = None):
        """Update all registered posts using cached weather."""
        cur = self.db.execute(
            "SELECT id, chat_id, message_id, template, base_text, base_caption, reply_markup FROM weather_posts"

        )
        rows = cur.fetchall()
        for r in rows:
            tpl_cities = {int(m.group(1)) for m in re.finditer(r"{(\d+)\|", r["template"])}
            if cities is not None and not (tpl_cities & cities):
                continue
            header = self._render_template(r["template"])
            if header is None:
                continue

            markup = json.loads(r["reply_markup"]) if r["reply_markup"] else None
            if r["base_caption"]:
                caption = f"{header}{WEATHER_SEPARATOR}{r['base_caption']}"
                payload = {
                    "chat_id": r["chat_id"],
                    "message_id": r["message_id"],
                    "caption": caption,
                }
                if markup:
                    payload["reply_markup"] = markup
                resp = await self.api_request(
                    "editMessageCaption",
                    payload,

                )
            else:
                text = (
                    f"{header}{WEATHER_SEPARATOR}{r['base_text']}"
                    if r["base_text"]
                    else header
                )

                payload = {
                    "chat_id": r["chat_id"],
                    "message_id": r["message_id"],
                    "text": text,
                }
                if markup:
                    payload["reply_markup"] = markup
                resp = await self.api_request(
                    "editMessageText",
                    payload,

                )
            if resp.get("ok"):
                logging.info("Updated weather post %s", r["id"])
            else:
                logging.error(
                    "Failed to update weather post %s: %s", r["id"], resp
                )

    def latest_weather_url(self) -> str | None:
        cur = self.db.execute(
            "SELECT chat_id, message_id FROM latest_weather_post LIMIT 1"
        )
        row = cur.fetchone()
        if row:
            return self.post_url(row["chat_id"], row["message_id"])
        return None

    def set_latest_weather_post(self, chat_id: int, message_id: int):
        self.db.execute("DELETE FROM latest_weather_post")
        self.db.execute(
            "INSERT INTO latest_weather_post (chat_id, message_id, published_at) VALUES (?, ?, ?)",
            (chat_id, message_id, datetime.utcnow().isoformat()),
        )
        self.db.commit()

    async def update_weather_buttons(self):
        url = self.latest_weather_url()
        if not url:
            return
        cur = self.db.execute(
            "SELECT chat_id, message_id, base_markup, button_texts FROM weather_link_posts"
        )
        for r in cur.fetchall():
            base = json.loads(r["base_markup"]) if r["base_markup"] else {"inline_keyboard": []}
            buttons = base.get("inline_keyboard", [])
<<<<<<< HEAD
            weather_buttons = []
            for t in json.loads(r["button_texts"]):
                rendered = self._render_template(t) or t
                weather_buttons.append({"text": rendered, "url": url})
            if weather_buttons:
                buttons.append(weather_buttons)
=======
            for t in json.loads(r["button_texts"]):

                rendered = self._render_template(t) or t
                buttons.append([{"text": rendered, "url": url}])

>>>>>>> 85586408
            await self.api_request(
                "editMessageReplyMarkup",
                {
                    "chat_id": r["chat_id"],
                    "message_id": r["message_id"],
                    "reply_markup": {"inline_keyboard": buttons},
                },
            )

    def add_weather_channel(self, channel_id: int, post_time: str):
        self.db.execute(
            "INSERT OR REPLACE INTO weather_publish_channels (channel_id, post_time) VALUES (?, ?)",
            (channel_id, post_time),
        )
        self.db.commit()

    def remove_weather_channel(self, channel_id: int):
        self.db.execute(
            "DELETE FROM weather_publish_channels WHERE channel_id=?",
            (channel_id,),
        )
        self.db.commit()

    def list_weather_channels(self):
        cur = self.db.execute(
            "SELECT w.channel_id, w.post_time, w.last_published_at, c.title FROM weather_publish_channels w LEFT JOIN channels c ON c.chat_id=w.channel_id ORDER BY w.channel_id"
        )
        return cur.fetchall()

    def set_asset_channel(self, channel_id: int):
        self.db.execute("DELETE FROM asset_channel")
        self.db.execute(
            "INSERT INTO asset_channel (channel_id) VALUES (?)",
            (channel_id,),
        )
        self.db.commit()
        self.asset_channel_id = channel_id

    def get_asset_channel(self) -> int | None:
        cur = self.db.execute("SELECT channel_id FROM asset_channel LIMIT 1")
        row = cur.fetchone()
        return row["channel_id"] if row else None

    def add_asset(self, message_id: int, hashtags: str, template: str | None = None):

        cur = self.db.execute(
            "SELECT used_at FROM asset_images WHERE message_id=?",
            (message_id,),
        )
        row = cur.fetchone()
        used_at = row["used_at"] if row else None
        self.db.execute(
            "INSERT OR REPLACE INTO asset_images (message_id, hashtags, template, used_at) VALUES (?, ?, ?, ?)",
            (message_id, hashtags, template, used_at),
        )
        self.db.commit()

        logging.info("Stored asset %s tags=%s", message_id, hashtags)

    def next_asset(self, tags: set[str] | None):
        """Return and mark the next unused asset.

        When ``tags`` is ``None`` or empty, the very first unused asset is
        returned regardless of its hashtags. Otherwise we search for a tag
        match and fall back to an untagged asset.
        """

        logging.info("Selecting asset for tags=%s", tags)

        cur = self.db.execute(
            "SELECT message_id, hashtags, template FROM asset_images WHERE used_at IS NULL ORDER BY message_id"
        )
        rows = cur.fetchall()

        if not rows:
            logging.info("No asset available")
            return None

        if not tags:
            r = rows[0]
            self.db.execute(
                "UPDATE asset_images SET used_at=? WHERE message_id=?",
                (datetime.utcnow().isoformat(), r["message_id"]),
            )
            self.db.commit()
            logging.info("Picked asset %s", r["message_id"])
            return r

        first_no_tag = None
        for r in rows:
            tagset = set(r["hashtags"].split()) if r["hashtags"] else set()
            if tagset & tags:

                self.db.execute(
                    "UPDATE asset_images SET used_at=? WHERE message_id=?",
                    (datetime.utcnow().isoformat(), r["message_id"]),
                )
                self.db.commit()

                logging.info("Picked asset %s", r["message_id"])
                return r
            if not tagset and first_no_tag is None:
                first_no_tag = r


        if first_no_tag:
            self.db.execute(
                "UPDATE asset_images SET used_at=? WHERE message_id=?",
                (datetime.utcnow().isoformat(), first_no_tag["message_id"]),
            )
            self.db.commit()

            logging.info("Picked asset %s (no tags)", first_no_tag["message_id"])
            return first_no_tag


        logging.info("No asset available")
        return None



    async def publish_weather(
        self,
        channel_id: int,
        tags: set[str] | None = None,
        record: bool = True,
    ) -> bool:

        asset = self.next_asset(tags)
        caption = asset["template"] if asset and asset["template"] else ""
        if caption:
            caption = self._render_template(caption) or caption
        if asset and self.asset_channel_id:

            logging.info("Copying asset %s to %s", asset["message_id"], channel_id)
            resp = await self.api_request(

                "copyMessage",
                {
                    "chat_id": channel_id,
                    "from_chat_id": self.asset_channel_id,
                    "message_id": asset["message_id"],
                    "caption": caption or None,
                },
            )
            await self.api_request(
                "deleteMessage",
                {"chat_id": self.asset_channel_id, "message_id": asset["message_id"]},
            )

            ok = resp.get("ok", False)
        elif caption:
            logging.info("Sending text weather to %s", channel_id)
            resp = await self.api_request(
                "sendMessage",
                {"chat_id": channel_id, "text": caption},
            )
            ok = resp.get("ok", False)
        else:
            logging.info("No asset and no caption; nothing to publish")
            return False

        if ok and record:
            self.db.execute(
                "UPDATE weather_publish_channels SET last_published_at=? WHERE channel_id=?",
                (datetime.utcnow().isoformat(), channel_id),
            )
            self.db.commit()
            if resp.get("result"):
                mid = resp["result"].get("message_id")
                if mid:
                    self.set_latest_weather_post(channel_id, mid)
                    await self.update_weather_buttons()
        else:
            logging.error("Failed to publish weather: %s", resp)
        return ok



    async def handle_message(self, message):
        global TZ_OFFSET

        if self.asset_channel_id and message.get('chat', {}).get('id') == self.asset_channel_id:
            caption = message.get('caption') or message.get('text') or ''
            tags = ' '.join(re.findall(r'#\S+', caption))
            self.add_asset(message['message_id'], tags, caption)
            return


        if 'from' not in message:
            # ignore channel posts when asset channel is not configured
            return


        text = message.get('text', '')
        user_id = message['from']['id']
        username = message['from'].get('username')

        # first /start registers superadmin or puts user in queue
        if text.startswith('/start'):
            if self.get_user(user_id):
                await self.api_request('sendMessage', {
                    'chat_id': user_id,
                    'text': 'Bot is working'
                })
                return

            if self.is_rejected(user_id):
                await self.api_request('sendMessage', {
                    'chat_id': user_id,
                    'text': 'Access denied by administrator'
                })
                return

            if self.is_pending(user_id):
                await self.api_request('sendMessage', {
                    'chat_id': user_id,
                    'text': 'Awaiting approval'
                })
                return

            cur = self.db.execute('SELECT COUNT(*) FROM users')
            user_count = cur.fetchone()[0]
            if user_count == 0:
                self.db.execute('INSERT INTO users (user_id, username, is_superadmin, tz_offset) VALUES (?, ?, 1, ?)', (user_id, username, TZ_OFFSET))
                self.db.commit()
                logging.info('Registered %s as superadmin', user_id)
                await self.api_request('sendMessage', {
                    'chat_id': user_id,
                    'text': 'You are superadmin'
                })
                return

            if self.pending_count() >= 10:
                await self.api_request('sendMessage', {
                    'chat_id': user_id,
                    'text': 'Registration queue full, try later'
                })
                logging.info('Registration rejected for %s due to full queue', user_id)
                return

            self.db.execute(
                'INSERT OR IGNORE INTO pending_users (user_id, username, requested_at) VALUES (?, ?, ?)',
                (user_id, username, datetime.utcnow().isoformat())
            )
            self.db.commit()
            logging.info('User %s added to pending queue', user_id)
            await self.api_request('sendMessage', {
                'chat_id': user_id,
                'text': 'Registration pending approval'
            })
            return

        if text.startswith('/add_user') and self.is_superadmin(user_id):
            parts = text.split()
            if len(parts) == 2:
                uid = int(parts[1])
                if not self.get_user(uid):
                    self.db.execute('INSERT INTO users (user_id) VALUES (?)', (uid,))
                    self.db.commit()
                await self.api_request('sendMessage', {
                    'chat_id': user_id,
                    'text': f'User {uid} added'
                })
            return

        if text.startswith('/remove_user') and self.is_superadmin(user_id):
            parts = text.split()
            if len(parts) == 2:
                uid = int(parts[1])
                self.db.execute('DELETE FROM users WHERE user_id=?', (uid,))
                self.db.commit()
                await self.api_request('sendMessage', {
                    'chat_id': user_id,
                    'text': f'User {uid} removed'
                })
            return

        if text.startswith('/tz'):
            parts = text.split()
            if not self.is_authorized(user_id):
                await self.api_request('sendMessage', {'chat_id': user_id, 'text': 'Not authorized'})
                return
            if len(parts) != 2:
                await self.api_request('sendMessage', {'chat_id': user_id, 'text': 'Usage: /tz +02:00'})
                return
            try:
                self.parse_offset(parts[1])
            except Exception:
                await self.api_request('sendMessage', {'chat_id': user_id, 'text': 'Invalid offset'})
                return
            self.db.execute('UPDATE users SET tz_offset=? WHERE user_id=?', (parts[1], user_id))
            self.db.commit()
            TZ_OFFSET = parts[1]
            await self.api_request('sendMessage', {'chat_id': user_id, 'text': f'Timezone set to {parts[1]}'})
            return

        if text.startswith('/list_users') and self.is_superadmin(user_id):
            cur = self.db.execute('SELECT user_id, username, is_superadmin FROM users')
            rows = cur.fetchall()
            msg = '\n'.join(
                f"{self.format_user(r['user_id'], r['username'])} {'(admin)' if r['is_superadmin'] else ''}"
                for r in rows
            )
            await self.api_request('sendMessage', {
                'chat_id': user_id,
                'text': msg or 'No users',
                'parse_mode': 'Markdown'
            })
            return

        if text.startswith('/pending') and self.is_superadmin(user_id):
            cur = self.db.execute('SELECT user_id, username, requested_at FROM pending_users')
            rows = cur.fetchall()
            if not rows:
                await self.api_request('sendMessage', {'chat_id': user_id, 'text': 'No pending users'})
                return

            msg = '\n'.join(
                f"{self.format_user(r['user_id'], r['username'])} requested {r['requested_at']}"
                for r in rows
            )
            keyboard = {
                'inline_keyboard': [
                    [
                        {'text': 'Approve', 'callback_data': f'approve:{r["user_id"]}'},
                        {'text': 'Reject', 'callback_data': f'reject:{r["user_id"]}'}
                    ]
                    for r in rows
                ]
            }
            await self.api_request('sendMessage', {
                'chat_id': user_id,
                'text': msg,
                'parse_mode': 'Markdown',
                'reply_markup': keyboard
            })
            return

        if text.startswith('/approve') and self.is_superadmin(user_id):
            parts = text.split()
            if len(parts) == 2:
                uid = int(parts[1])
                if self.approve_user(uid):
                    cur = self.db.execute('SELECT username FROM users WHERE user_id=?', (uid,))
                    row = cur.fetchone()
                    uname = row['username'] if row else None
                    await self.api_request('sendMessage', {
                        'chat_id': user_id,
                        'text': f'{self.format_user(uid, uname)} approved',
                        'parse_mode': 'Markdown'
                    })
                    await self.api_request('sendMessage', {'chat_id': uid, 'text': 'You are approved'})
                else:
                    await self.api_request('sendMessage', {'chat_id': user_id, 'text': 'User not in pending list'})
            return

        if text.startswith('/reject') and self.is_superadmin(user_id):
            parts = text.split()
            if len(parts) == 2:
                uid = int(parts[1])
                if self.reject_user(uid):
                    cur = self.db.execute('SELECT username FROM rejected_users WHERE user_id=?', (uid,))
                    row = cur.fetchone()
                    uname = row['username'] if row else None
                    await self.api_request('sendMessage', {
                        'chat_id': user_id,
                        'text': f'{self.format_user(uid, uname)} rejected',
                        'parse_mode': 'Markdown'
                    })
                    await self.api_request('sendMessage', {'chat_id': uid, 'text': 'Your registration was rejected'})
                else:
                    await self.api_request('sendMessage', {'chat_id': user_id, 'text': 'User not in pending list'})
            return

        if text.startswith('/channels') and self.is_superadmin(user_id):
            cur = self.db.execute('SELECT chat_id, title FROM channels')
            rows = cur.fetchall()
            msg = '\n'.join(f"{r['title']} ({r['chat_id']})" for r in rows)
            await self.api_request('sendMessage', {'chat_id': user_id, 'text': msg or 'No channels'})
            return

        if text.startswith('/history'):
            cur = self.db.execute(
                'SELECT target_chat_id, sent_at FROM schedule WHERE sent=1 ORDER BY sent_at DESC LIMIT 10'
            )
            rows = cur.fetchall()
            offset = self.get_tz_offset(user_id)
            msg = '\n'.join(
                f"{r['target_chat_id']} at {self.format_time(r['sent_at'], offset)}"
                for r in rows
            )
            await self.api_request('sendMessage', {'chat_id': user_id, 'text': msg or 'No history'})
            return

        if text.startswith('/scheduled') and self.is_authorized(user_id):
            rows = self.list_scheduled()
            if not rows:
                await self.api_request('sendMessage', {'chat_id': user_id, 'text': 'No scheduled posts'})
                return
            offset = self.get_tz_offset(user_id)
            for r in rows:
                ok = False
                try:
                    resp = await self.api_request('forwardMessage', {
                        'chat_id': user_id,
                        'from_chat_id': r['from_chat_id'],
                        'message_id': r['message_id']
                    })
                    ok = resp.get('ok', False)
                    if not ok and resp.get('error_code') == 400 and 'not' in resp.get('description', '').lower():
                        resp = await self.api_request('copyMessage', {
                            'chat_id': user_id,
                            'from_chat_id': r['from_chat_id'],
                            'message_id': r['message_id']
                        })
                        ok = resp.get('ok', False)
                except Exception:
                    logging.exception('Failed to forward message %s', r['id'])
                if not ok:
                    link = None
                    if str(r['from_chat_id']).startswith('-100'):
                        cid = str(r['from_chat_id'])[4:]
                        link = f'https://t.me/c/{cid}/{r["message_id"]}'
                    await self.api_request('sendMessage', {
                        'chat_id': user_id,
                        'text': link or f'Message {r["message_id"]} from {r["from_chat_id"]}'
                    })
                keyboard = {
                    'inline_keyboard': [[
                        {'text': 'Cancel', 'callback_data': f'cancel:{r["id"]}'},
                        {'text': 'Reschedule', 'callback_data': f'resch:{r["id"]}'}
                    ]]
                }
                target = (
                    f"{r['target_title']} ({r['target_chat_id']})"
                    if r['target_title'] else str(r['target_chat_id'])
                )
                await self.api_request('sendMessage', {
                    'chat_id': user_id,
                    'text': f"{r['id']}: {target} at {self.format_time(r['publish_time'], offset)}",
                    'reply_markup': keyboard
                })
            return

        if text.startswith('/addbutton'):
            if not self.is_authorized(user_id):
                await self.api_request('sendMessage', {'chat_id': user_id, 'text': 'Not authorized'})
                return

            parts = text.split()
            if len(parts) < 4:
                await self.api_request('sendMessage', {
                    'chat_id': user_id,
                    'text': 'Usage: /addbutton <post_url> <text> <url>'
                })
                return
            parsed = await self.parse_post_url(parts[1])
            if not parsed:
                await self.api_request('sendMessage', {'chat_id': user_id, 'text': 'Invalid post URL'})
                return
            chat_id, msg_id = parsed
            keyboard_text = " ".join(parts[2:-1])
            fwd = await self.api_request('forwardMessage', {
                'chat_id': user_id,
                'from_chat_id': chat_id,
                'message_id': msg_id
            })
            markup = None
            if fwd.get('ok'):
                markup = fwd['result'].get('reply_markup')
                await self.api_request('deleteMessage', {'chat_id': user_id, 'message_id': fwd['result']['message_id']})
            buttons = markup.get('inline_keyboard', []) if markup else []
            buttons.append([{'text': keyboard_text, 'url': parts[-1]}])
            keyboard = {'inline_keyboard': buttons}

            resp = await self.api_request('editMessageReplyMarkup', {
                'chat_id': chat_id,
                'message_id': msg_id,
                'reply_markup': keyboard
            })
            if resp.get('ok'):
                logging.info('Updated message %s with button', msg_id)
                await self.api_request('sendMessage', {'chat_id': user_id, 'text': 'Button added'})
            else:
                logging.error('Failed to add button to %s: %s', msg_id, resp)
                await self.api_request('sendMessage', {'chat_id': user_id, 'text': 'Failed to add button'})
            return

        if text.startswith('/delbutton'):
            if not self.is_authorized(user_id):
                await self.api_request('sendMessage', {'chat_id': user_id, 'text': 'Not authorized'})
                return

            parts = text.split()
            if len(parts) != 2:
                await self.api_request('sendMessage', {
                    'chat_id': user_id,
                    'text': 'Usage: /delbutton <post_url>'
                })
                return
            parsed = await self.parse_post_url(parts[1])
            if not parsed:
                await self.api_request('sendMessage', {'chat_id': user_id, 'text': 'Invalid post URL'})
                return
            chat_id, msg_id = parsed

            resp = await self.api_request('editMessageReplyMarkup', {
                'chat_id': chat_id,
                'message_id': msg_id,
                'reply_markup': {}
            })
            if resp.get('ok'):
                logging.info('Removed buttons from message %s', msg_id)
                self.db.execute(
                    'DELETE FROM weather_link_posts WHERE chat_id=? AND message_id=?',
                    (chat_id, msg_id),
                )
                self.db.commit()
                await self.api_request('sendMessage', {'chat_id': user_id, 'text': 'Button removed'})
            else:
                logging.error('Failed to remove button from %s: %s', msg_id, resp)
                await self.api_request('sendMessage', {'chat_id': user_id, 'text': 'Failed to remove button'})
            return

        if text.startswith('/addweatherbutton') and self.is_superadmin(user_id):
            parts = text.split()
            if len(parts) < 3:
                await self.api_request(
                    'sendMessage',
                    {
                        'chat_id': user_id,
                        'text': 'Usage: /addweatherbutton <post_url> <text> [url]'
                    },
                )
                return

            url = None
            if len(parts) > 3:
                url = parts[-1]
                btn_text = " ".join(parts[2:-1])
            else:
                btn_text = " ".join(parts[2:])
                url = self.latest_weather_url()
                if not url:
                    await self.api_request(
                        'sendMessage',
                        {
                            'chat_id': user_id,
                            'text': 'Specify forecast URL after text'
                        },
                    )
                    return

            parsed = await self.parse_post_url(parts[1])
            if not parsed:
                await self.api_request('sendMessage', {'chat_id': user_id, 'text': 'Invalid post URL'})
                return
            chat_id, msg_id = parsed
            fwd = await self.api_request(
                'forwardMessage',
                {'chat_id': user_id, 'from_chat_id': chat_id, 'message_id': msg_id},
            )
            markup = None
            if fwd.get('ok'):
                markup = fwd['result'].get('reply_markup')
                await self.api_request('deleteMessage', {'chat_id': user_id, 'message_id': fwd['result']['message_id']})

            row = self.db.execute(
                'SELECT base_markup, button_texts FROM weather_link_posts WHERE chat_id=? AND message_id=?',
                (chat_id, msg_id),
            ).fetchone()
            base_markup = row['base_markup'] if row else json.dumps(markup) if markup else None
            texts = json.loads(row['button_texts']) if row else []
            if row is None:
                base_buttons = markup.get('inline_keyboard', []) if markup else []
            else:
                base_buttons = json.loads(base_markup)['inline_keyboard'] if base_markup else []
            texts.append(btn_text)
<<<<<<< HEAD
            rendered_texts = [self._render_template(t) or t for t in texts]
            weather_buttons = [{'text': t, 'url': url} for t in rendered_texts]
            keyboard_buttons = base_buttons + [weather_buttons]
=======

            rendered_texts = [self._render_template(t) or t for t in texts]
            keyboard_buttons = base_buttons + [[{'text': t, 'url': url}] for t in rendered_texts]

>>>>>>> 85586408
            resp = await self.api_request(
                'editMessageReplyMarkup',
                {
                    'chat_id': chat_id,
                    'message_id': msg_id,
                    'reply_markup': {'inline_keyboard': keyboard_buttons},
                },
            )
            if resp.get('ok'):
                self.db.execute(
                    'INSERT OR REPLACE INTO weather_link_posts (chat_id, message_id, base_markup, button_texts) VALUES (?, ?, ?, ?)',
                    (chat_id, msg_id, base_markup, json.dumps(texts)),
                )
                self.db.commit()
                await self.api_request('sendMessage', {'chat_id': user_id, 'text': 'Weather button added'})
            else:
                await self.api_request('sendMessage', {'chat_id': user_id, 'text': 'Failed to add weather button'})
            return

        if text.startswith('/addcity') and self.is_superadmin(user_id):
            parts = text.split(maxsplit=2)
            if len(parts) == 3:
                name = parts[1]
                coords = self._parse_coords(parts[2])
                if not coords:
                    await self.api_request('sendMessage', {'chat_id': user_id, 'text': 'Invalid coordinates'})
                    return
                lat, lon = coords
                try:
                    self.db.execute('INSERT INTO cities (name, lat, lon) VALUES (?, ?, ?)', (name, lat, lon))
                    self.db.commit()
                    await self.api_request('sendMessage', {'chat_id': user_id, 'text': f'City {name} added'})
                except sqlite3.IntegrityError:
                    await self.api_request('sendMessage', {'chat_id': user_id, 'text': 'City already exists'})
            else:
                await self.api_request('sendMessage', {'chat_id': user_id, 'text': 'Usage: /addcity <name> <lat> <lon>'})
            return

        if text.startswith('/addsea') and self.is_superadmin(user_id):

            parts = text.split(maxsplit=2)
            if len(parts) == 3:
                name = parts[1]
                coords = self._parse_coords(parts[2])
                if not coords:
                    await self.api_request('sendMessage', {'chat_id': user_id, 'text': 'Invalid coordinates'})
                    return
                lat, lon = coords

                try:
                    self.db.execute('INSERT INTO seas (name, lat, lon) VALUES (?, ?, ?)', (name, lat, lon))
                    self.db.commit()
                    await self.api_request('sendMessage', {'chat_id': user_id, 'text': f'Sea {name} added'})
                except sqlite3.IntegrityError:
                    await self.api_request('sendMessage', {'chat_id': user_id, 'text': 'Sea already exists'})
            else:
                await self.api_request('sendMessage', {'chat_id': user_id, 'text': 'Usage: /addsea <name> <lat> <lon>'})
            return

        if text.startswith('/cities') and self.is_superadmin(user_id):
            cur = self.db.execute('SELECT id, name, lat, lon FROM cities ORDER BY id')
            rows = cur.fetchall()
            if not rows:
                await self.api_request('sendMessage', {'chat_id': user_id, 'text': 'No cities'})
                return
            for r in rows:
                keyboard = {'inline_keyboard': [[{'text': 'Delete', 'callback_data': f'city_del:{r["id"]}'}]]}
                await self.api_request('sendMessage', {
                    'chat_id': user_id,
                    'text': f"{r['id']}: {r['name']} ({r['lat']:.6f}, {r['lon']:.6f})",
                    'reply_markup': keyboard
                })
            return

        if text.startswith('/seas') and self.is_superadmin(user_id):
            cur = self.db.execute('SELECT id, name, lat, lon FROM seas ORDER BY id')
            rows = cur.fetchall()
            if not rows:
                await self.api_request('sendMessage', {'chat_id': user_id, 'text': 'No seas'})
                return
            for r in rows:
                keyboard = {'inline_keyboard': [[{'text': 'Delete', 'callback_data': f'sea_del:{r["id"]}'}]]}
                await self.api_request('sendMessage', {
                    'chat_id': user_id,
                    'text': f"{r['id']}: {r['name']} ({r['lat']:.6f}, {r['lon']:.6f})",
                    'reply_markup': keyboard
                })
            return

        if text.startswith('/weatherposts') and self.is_superadmin(user_id):
            parts = text.split(maxsplit=1)
            force = len(parts) > 1 and parts[1] == 'update'
            if force:
                await self.update_weather_posts()
                await self.update_weather_buttons()
            cur = self.db.execute(
                'SELECT chat_id, message_id, template FROM weather_posts ORDER BY id'
            )
            rows = cur.fetchall()
            if rows:
                lines = []
                for r in rows:
                    header = self._render_template(r['template'])
                    url = self.post_url(r['chat_id'], r['message_id'])
                    if header:
                        lines.append(f"{url} {header}")
                    else:
                        lines.append(f"{url} no data")
                await self.api_request('sendMessage', {'chat_id': user_id, 'text': '\n'.join(lines)})
            cur = self.db.execute('SELECT chat_id, message_id, button_texts FROM weather_link_posts ORDER BY rowid')
            rows = cur.fetchall()
            if not rows and not lines:
                await self.api_request('sendMessage', {'chat_id': user_id, 'text': 'No weather posts'})
                return
            for r in rows:
<<<<<<< HEAD
                rendered = [self._render_template(t) or t for t in json.loads(r['button_texts'])]
                texts = ', '.join(rendered)
=======

                rendered = [self._render_template(t) or t for t in json.loads(r['button_texts'])]
                texts = ', '.join(rendered)

>>>>>>> 85586408
                keyboard = {'inline_keyboard': [[{'text': 'Remove buttons', 'callback_data': f'wbtn_del:{r["chat_id"]}:{r["message_id"]}'}]]}
                await self.api_request(
                    'sendMessage',
                    {
                        'chat_id': user_id,
                        'text': f"{self.post_url(r['chat_id'], r['message_id'])} buttons: {texts}",
                        'reply_markup': keyboard,
                    },
                )
            return

        if text.startswith('/setup_weather') and self.is_superadmin(user_id):
            cur = self.db.execute('SELECT chat_id, title FROM channels')
            rows = cur.fetchall()
            existing = {r['channel_id'] for r in self.list_weather_channels()}
            options = [r for r in rows if r['chat_id'] not in existing]
            if not options:
                await self.api_request('sendMessage', {'chat_id': user_id, 'text': 'No channels available'})
                return
            keyboard = {'inline_keyboard': [[{'text': r['title'], 'callback_data': f'ws_ch:{r["chat_id"]}'}] for r in options]}
            self.pending[user_id] = {'setup_weather': True}
            await self.api_request('sendMessage', {'chat_id': user_id, 'text': 'Select channel', 'reply_markup': keyboard})
            return

        if text.startswith('/list_weather_channels') and self.is_superadmin(user_id):
            rows = self.list_weather_channels()
            if not rows:
                await self.api_request('sendMessage', {'chat_id': user_id, 'text': 'No weather channels'})
                return
            for r in rows:

                last = r['last_published_at']
                if last:
                    last = self.format_time(last, self.get_tz_offset(user_id))
                else:
                    last = 'never'
                keyboard = {
                    'inline_keyboard': [[
                        {'text': 'Run now', 'callback_data': f'wrnow:{r["channel_id"]}'},
                        {'text': 'Stop', 'callback_data': f'wstop:{r["channel_id"]}'}
                    ]]
                }
                await self.api_request(
                    'sendMessage',
                    {
                        'chat_id': user_id,
                        'text': f"{r['title'] or r['channel_id']} at {r['post_time']} last {last}",
                        'reply_markup': keyboard,
                    },
                )

            return

        if text.startswith('/set_assets_channel') and self.is_superadmin(user_id):
            cur = self.db.execute('SELECT chat_id, title FROM channels')
            rows = cur.fetchall()
            if not rows:
                await self.api_request('sendMessage', {'chat_id': user_id, 'text': 'No channels available'})
                return
            keyboard = {'inline_keyboard': [[{'text': r['title'], 'callback_data': f'asset_ch:{r["chat_id"]}'}] for r in rows]}
            self.pending[user_id] = {'set_assets': True}
            await self.api_request('sendMessage', {'chat_id': user_id, 'text': 'Select asset channel', 'reply_markup': keyboard})
            return



        if text.startswith('/weather') and self.is_superadmin(user_id):

            parts = text.split(maxsplit=1)
            if len(parts) > 1 and parts[1].lower() == 'now':
                await self.collect_weather(force=True)
                await self.collect_sea(force=True)

            cur = self.db.execute('SELECT id, name FROM cities ORDER BY id')
            rows = cur.fetchall()
            if not rows:
                await self.api_request('sendMessage', {'chat_id': user_id, 'text': 'No cities'})
                return
            lines = []
            for r in rows:
                w = self.db.execute(
                    'SELECT temperature, weather_code, wind_speed, is_day, timestamp FROM weather_cache_hour WHERE city_id=? ORDER BY timestamp DESC LIMIT 1',
                    (r['id'],),
                ).fetchone()
                if w:
                    emoji = weather_emoji(w['weather_code'], w['is_day'])
                    lines.append(
                        f"{r['name']}: {w['temperature']:.1f}°C {emoji} wind {w['wind_speed']:.1f} m/s at {w['timestamp']}"

                    )
                else:
                    lines.append(f"{r['name']}: no data")

            cur = self.db.execute('SELECT id, name FROM seas ORDER BY id')
            sea_rows = cur.fetchall()
            for r in sea_rows:
                row = self._get_sea_cache(r['id'])
                if row and all(row[k] is not None for k in row.keys()):
                    emoji = "\U0001F30A"
                    lines.append(
                        f"{r['name']}: {emoji} {row['current']:.1f}°C {row['morning']:.1f}/{row['day']:.1f}/{row['evening']:.1f}/{row['night']:.1f}"
                    )
                else:
                    lines.append(f"{r['name']}: no data")
            await self.api_request('sendMessage', {'chat_id': user_id, 'text': '\n'.join(lines)})
            return

        if text.startswith('/regweather') and self.is_superadmin(user_id):
            parts = text.split(maxsplit=2)
            if len(parts) < 3:
                await self.api_request('sendMessage', {
                    'chat_id': user_id,
                    'text': 'Usage: /regweather <post_url> <template>'
                })
                return
            parsed = await self.parse_post_url(parts[1])
            if not parsed:
                await self.api_request('sendMessage', {'chat_id': user_id, 'text': 'Invalid post URL'})
                return
            template = parts[2]
            chat_id, msg_id = parsed
            resp = await self.api_request('forwardMessage', {
                'chat_id': user_id,
                'from_chat_id': chat_id,
                'message_id': msg_id
            })
            if not resp.get('ok'):
                await self.api_request('sendMessage', {'chat_id': user_id, 'text': 'Cannot read post'})
                return

            base_text = resp['result'].get('text')
            base_caption = resp['result'].get('caption')
            if base_text and WEATHER_SEPARATOR in base_text:
                base_text = base_text.split(WEATHER_SEPARATOR, 1)[1]
            if base_caption and WEATHER_SEPARATOR in base_caption:
                base_caption = base_caption.split(WEATHER_SEPARATOR, 1)[1]
            markup = resp['result'].get('reply_markup')

            if base_text is None and base_caption is None:
                base_text = ''
            await self.api_request('deleteMessage', {'chat_id': user_id, 'message_id': resp['result']['message_id']})
            self.db.execute(

                'INSERT OR REPLACE INTO weather_posts (chat_id, message_id, template, base_text, base_caption, reply_markup) VALUES (?, ?, ?, ?, ?, ?)',
                (chat_id, msg_id, template, base_text, base_caption, json.dumps(markup) if markup else None)

            )
            self.db.commit()
            await self.update_weather_posts({int(m.group(1)) for m in re.finditer(r"{(\d+)\|", template)})
            await self.api_request('sendMessage', {
                'chat_id': user_id,
                'text': 'Weather post registered'
            })
            return



        # handle time input for scheduling
        if user_id in self.pending and 'await_time' in self.pending[user_id]:
            time_str = text.strip()
            try:
                if len(time_str.split()) == 1:
                    dt = datetime.strptime(time_str, '%H:%M')
                    pub_time = datetime.combine(date.today(), dt.time())
                else:
                    pub_time = datetime.strptime(time_str, '%d.%m.%Y %H:%M')
            except ValueError:
                await self.api_request('sendMessage', {
                    'chat_id': user_id,
                    'text': 'Invalid time format'
                })
                return
            offset = self.get_tz_offset(user_id)
            pub_time_utc = pub_time - self.parse_offset(offset)
            if pub_time_utc <= datetime.utcnow():
                await self.api_request('sendMessage', {
                    'chat_id': user_id,
                    'text': 'Time must be in future'
                })
                return
            data = self.pending.pop(user_id)
            if 'reschedule_id' in data:
                self.update_schedule_time(data['reschedule_id'], pub_time_utc.isoformat())
                await self.api_request('sendMessage', {
                    'chat_id': user_id,
                    'text': f'Rescheduled for {self.format_time(pub_time_utc.isoformat(), offset)}'
                })
            else:
                test = await self.api_request(
                    'forwardMessage',
                    {
                        'chat_id': user_id,
                        'from_chat_id': data['from_chat_id'],
                        'message_id': data['message_id']
                    }
                )
                if not test.get('ok'):
                    await self.api_request('sendMessage', {
                        'chat_id': user_id,
                        'text': f"Add the bot to channel {data['from_chat_id']} (reader role) first"
                    })
                    return
                self.add_schedule(data['from_chat_id'], data['message_id'], data['selected'], pub_time_utc.isoformat())
                await self.api_request('sendMessage', {
                    'chat_id': user_id,
                    'text': f"Scheduled to {len(data['selected'])} channels for {self.format_time(pub_time_utc.isoformat(), offset)}"
                })
            return

        if user_id in self.pending and self.pending[user_id].get('weather_time'):
            time_str = text.strip()
            try:
                dt = datetime.strptime(time_str, '%H:%M')
            except ValueError:
                await self.api_request('sendMessage', {'chat_id': user_id, 'text': 'Invalid time format'})
                return
            self.add_weather_channel(self.pending[user_id]['channel'], time_str)
            del self.pending[user_id]
            await self.api_request('sendMessage', {'chat_id': user_id, 'text': 'Weather channel registered'})
            return

        # start scheduling on forwarded message
        if 'forward_from_chat' in message and self.is_authorized(user_id):
            from_chat = message['forward_from_chat']['id']
            msg_id = message['forward_from_message_id']
            cur = self.db.execute('SELECT chat_id, title FROM channels')
            rows = cur.fetchall()
            if not rows:
                await self.api_request('sendMessage', {
                    'chat_id': user_id,
                    'text': 'No channels available'
                })
                return
            keyboard = {
                'inline_keyboard': [
                    [{'text': r['title'], 'callback_data': f'addch:{r["chat_id"]}'}] for r in rows
                ] + [[{'text': 'Done', 'callback_data': 'chdone'}]]
            }
            self.pending[user_id] = {
                'from_chat_id': from_chat,
                'message_id': msg_id,
                'selected': set()
            }
            await self.api_request('sendMessage', {
                'chat_id': user_id,
                'text': 'Select channels',
                'reply_markup': keyboard
            })
            return
        else:
            if not self.is_authorized(user_id):
                await self.api_request('sendMessage', {
                    'chat_id': user_id,
                    'text': 'Not authorized'
                })
            else:
                await self.api_request('sendMessage', {
                    'chat_id': user_id,
                    'text': 'Please forward a post from a channel'
                })

    async def handle_callback(self, query):
        user_id = query['from']['id']
        data = query['data']
        if data.startswith('addch:') and user_id in self.pending:
            chat_id = int(data.split(':')[1])
            if 'selected' in self.pending[user_id]:
                s = self.pending[user_id]['selected']
                if chat_id in s:
                    s.remove(chat_id)
                else:
                    s.add(chat_id)
        elif data == 'chdone' and user_id in self.pending:
            info = self.pending[user_id]
            if not info.get('selected'):
                await self.api_request('sendMessage', {'chat_id': user_id, 'text': 'Select at least one channel'})
            else:
                self.pending[user_id]['await_time'] = True
                await self.api_request('sendMessage', {
                    'chat_id': user_id,
                    'text': 'Enter time (HH:MM or DD.MM.YYYY HH:MM)'
                })
        elif data.startswith('ws_ch:') and user_id in self.pending and self.pending[user_id].get('setup_weather'):
            cid = int(data.split(':')[1])
            self.pending[user_id] = {'channel': cid, 'weather_time': False, 'setup_weather': True}
            keyboard = {'inline_keyboard': [[{'text': '17:55', 'callback_data': 'ws_time:17:55'}, {'text': 'Custom', 'callback_data': 'ws_custom'}]]}
            await self.api_request('sendMessage', {'chat_id': user_id, 'text': 'Select time', 'reply_markup': keyboard})
        elif data == 'ws_custom' and user_id in self.pending and self.pending[user_id].get('setup_weather'):
            self.pending[user_id]['weather_time'] = True
            await self.api_request('sendMessage', {'chat_id': user_id, 'text': 'Enter time HH:MM'})
        elif data.startswith('ws_time:') and user_id in self.pending and self.pending[user_id].get('setup_weather'):
            time_str = data.split(':', 1)[1]
            self.add_weather_channel(self.pending[user_id]['channel'], time_str)
            del self.pending[user_id]
            await self.api_request('sendMessage', {'chat_id': user_id, 'text': 'Weather channel registered'})
        elif data.startswith('asset_ch:') and user_id in self.pending and self.pending[user_id].get('set_assets'):
            cid = int(data.split(':')[1])
            self.set_asset_channel(cid)
            del self.pending[user_id]
            await self.api_request('sendMessage', {'chat_id': user_id, 'text': 'Asset channel set'})
        elif data.startswith('wrnow:') and self.is_superadmin(user_id):
            cid = int(data.split(':')[1])

            ok = await self.publish_weather(cid, None, record=False)
            msg = 'Posted' if ok else 'No asset to publish'
            await self.api_request('sendMessage', {'chat_id': user_id, 'text': msg})

        elif data.startswith('wstop:') and self.is_superadmin(user_id):
            cid = int(data.split(':')[1])
            self.remove_weather_channel(cid)
            await self.api_request('sendMessage', {'chat_id': user_id, 'text': 'Channel removed'})
        elif data.startswith('wbtn_del:') and self.is_superadmin(user_id):
            _, cid, mid = data.split(':')
            chat_id = int(cid)
            msg_id = int(mid)
            row = self.db.execute(
                'SELECT base_markup FROM weather_link_posts WHERE chat_id=? AND message_id=?',
                (chat_id, msg_id),
            ).fetchone()
            markup = json.loads(row['base_markup']) if row and row['base_markup'] else {}
            await self.api_request(
                'editMessageReplyMarkup',
                {
                    'chat_id': chat_id,
                    'message_id': msg_id,
                    'reply_markup': markup,
                },
            )
            self.db.execute(
                'DELETE FROM weather_link_posts WHERE chat_id=? AND message_id=?',
                (chat_id, msg_id),
            )
            self.db.commit()
            await self.api_request('sendMessage', {'chat_id': user_id, 'text': 'Weather buttons removed'})
        elif data.startswith('approve:') and self.is_superadmin(user_id):
            uid = int(data.split(':')[1])
            if self.approve_user(uid):
                cur = self.db.execute('SELECT username FROM users WHERE user_id=?', (uid,))
                row = cur.fetchone()
                uname = row['username'] if row else None
                await self.api_request('sendMessage', {
                    'chat_id': user_id,
                    'text': f'{self.format_user(uid, uname)} approved',
                    'parse_mode': 'Markdown'
                })
                await self.api_request('sendMessage', {'chat_id': uid, 'text': 'You are approved'})
            else:
                await self.api_request('sendMessage', {'chat_id': user_id, 'text': 'User not in pending list'})
        elif data.startswith('reject:') and self.is_superadmin(user_id):
            uid = int(data.split(':')[1])
            if self.reject_user(uid):
                cur = self.db.execute('SELECT username FROM rejected_users WHERE user_id=?', (uid,))
                row = cur.fetchone()
                uname = row['username'] if row else None
                await self.api_request('sendMessage', {
                    'chat_id': user_id,
                    'text': f'{self.format_user(uid, uname)} rejected',
                    'parse_mode': 'Markdown'
                })
                await self.api_request('sendMessage', {'chat_id': uid, 'text': 'Your registration was rejected'})
            else:
                await self.api_request('sendMessage', {'chat_id': user_id, 'text': 'User not in pending list'})
        elif data.startswith('cancel:') and self.is_authorized(user_id):
            sid = int(data.split(':')[1])
            self.remove_schedule(sid)
            await self.api_request('sendMessage', {'chat_id': user_id, 'text': f'Schedule {sid} cancelled'})
        elif data.startswith('resch:') and self.is_authorized(user_id):
            sid = int(data.split(':')[1])
            self.pending[user_id] = {'reschedule_id': sid, 'await_time': True}
            await self.api_request('sendMessage', {'chat_id': user_id, 'text': 'Enter new time'})
        elif data.startswith('city_del:') and self.is_superadmin(user_id):
            cid = int(data.split(':')[1])
            self.db.execute('DELETE FROM cities WHERE id=?', (cid,))
            self.db.commit()
            await self.api_request('editMessageReplyMarkup', {
                'chat_id': query['message']['chat']['id'],
                'message_id': query['message']['message_id'],
                'reply_markup': {}
            })
            await self.api_request('sendMessage', {'chat_id': user_id, 'text': f'City {cid} deleted'})
        elif data.startswith('sea_del:') and self.is_superadmin(user_id):
            sid = int(data.split(':')[1])
            self.db.execute('DELETE FROM seas WHERE id=?', (sid,))
            self.db.commit()
            await self.api_request('editMessageReplyMarkup', {
                'chat_id': query['message']['chat']['id'],
                'message_id': query['message']['message_id'],
                'reply_markup': {}
            })
            await self.api_request('sendMessage', {'chat_id': user_id, 'text': f'Sea {sid} deleted'})
        await self.api_request('answerCallbackQuery', {'callback_query_id': query['id']})


    async def process_due(self):
        """Publish due scheduled messages."""
        now = datetime.utcnow().isoformat()
        logging.info("Scheduler check at %s", now)
        cur = self.db.execute(
            'SELECT * FROM schedule WHERE sent=0 AND publish_time<=? ORDER BY publish_time',
            (now,),
        )
        rows = cur.fetchall()
        logging.info("Due ids: %s", [r['id'] for r in rows])
        for row in rows:
            try:
                resp = await self.api_request(
                    'forwardMessage',
                    {
                        'chat_id': row['target_chat_id'],
                        'from_chat_id': row['from_chat_id'],
                        'message_id': row['message_id'],
                    },
                )
                ok = resp.get('ok', False)
                if not ok and resp.get('error_code') == 400 and 'not' in resp.get('description', '').lower():
                    resp = await self.api_request(
                        'copyMessage',
                        {
                            'chat_id': row['target_chat_id'],
                            'from_chat_id': row['from_chat_id'],
                            'message_id': row['message_id'],
                        },
                    )
                    ok = resp.get('ok', False)
                if ok:
                    self.db.execute(
                        'UPDATE schedule SET sent=1, sent_at=? WHERE id=?',
                        (datetime.utcnow().isoformat(), row['id']),
                    )
                    self.db.commit()
                    logging.info('Published schedule %s', row['id'])
                else:
                    logging.error('Failed to publish %s: %s', row['id'], resp)
            except Exception:
                logging.exception('Error publishing schedule %s', row['id'])

    async def process_weather_channels(self):
        now_utc = datetime.utcnow()
        offset = self.parse_offset(TZ_OFFSET)
        local_now = now_utc + offset
        cur = self.db.execute(
            "SELECT channel_id, post_time, last_published_at FROM weather_publish_channels"
        )
        for r in cur.fetchall():
            try:
                if r["last_published_at"]:
                    last = datetime.fromisoformat(r["last_published_at"])

                    if (last + offset).date() == local_now.date():

                        continue
                hh, mm = map(int, r["post_time"].split(":"))
                scheduled = datetime.combine(local_now.date(), datetime.min.time()).replace(hour=hh, minute=mm)
                if local_now >= scheduled:
                    await self.publish_weather(r["channel_id"], None)
            except Exception:
                logging.exception("Failed to publish weather for %s", r["channel_id"])

    async def schedule_loop(self):
        """Background scheduler running at configurable intervals."""

        try:
            logging.info("Scheduler loop started")
            while self.running:
                await self.process_due()
                try:
                    await self.collect_weather()
                    await self.collect_sea()

                    await self.process_weather_channels()
                except Exception:
                    logging.exception('Weather collection failed')
                await asyncio.sleep(SCHED_INTERVAL_SEC)
        except asyncio.CancelledError:
            pass


async def ensure_webhook(bot: Bot, base_url: str):
    expected = base_url.rstrip('/') + '/webhook'
    info = await bot.api_request('getWebhookInfo')
    current = info.get('result', {}).get('url')
    if current != expected:
        logging.info('Registering webhook %s', expected)
        resp = await bot.api_request('setWebhook', {'url': expected})
        if not resp.get('ok'):
            logging.error('Failed to register webhook: %s', resp)
            raise RuntimeError(f"Webhook registration failed: {resp}")
        logging.info('Webhook registered successfully')
    else:
        logging.info('Webhook already registered at %s', current)

async def handle_webhook(request):
    bot: Bot = request.app['bot']
    try:
        data = await request.json()
        logging.info("Received webhook: %s", data)
    except Exception:
        logging.exception("Invalid webhook payload")
        return web.Response(text='bad request', status=400)
    try:
        await bot.handle_update(data)
    except Exception:
        logging.exception("Error handling update")
        return web.Response(text='error', status=500)
    return web.Response(text='ok')

def create_app():
    app = web.Application()

    token = os.getenv("TELEGRAM_BOT_TOKEN")
    if not token:
        raise RuntimeError("TELEGRAM_BOT_TOKEN not found in environment variables")

    bot = Bot(token, DB_PATH)
    app['bot'] = bot

    app.router.add_post('/webhook', handle_webhook)

    webhook_base = os.getenv("WEBHOOK_URL")
    if not webhook_base:
        raise RuntimeError("WEBHOOK_URL not found in environment variables")

    async def start_background(app: web.Application):
        logging.info("Application startup")
        try:
            await bot.start()
            await ensure_webhook(bot, webhook_base)
        except Exception:
            logging.exception("Error during startup")
            raise
        app['schedule_task'] = asyncio.create_task(bot.schedule_loop())

    async def cleanup_background(app: web.Application):
        await bot.close()
        app['schedule_task'].cancel()
        with contextlib.suppress(asyncio.CancelledError):
            await app['schedule_task']


    app.on_startup.append(start_background)
    app.on_cleanup.append(cleanup_background)

    return app


if __name__ == '__main__':

    web.run_app(create_app(), port=int(os.getenv("PORT", 8080)))

<|MERGE_RESOLUTION|>--- conflicted
+++ resolved
@@ -875,20 +875,14 @@
         for r in cur.fetchall():
             base = json.loads(r["base_markup"]) if r["base_markup"] else {"inline_keyboard": []}
             buttons = base.get("inline_keyboard", [])
-<<<<<<< HEAD
+
             weather_buttons = []
             for t in json.loads(r["button_texts"]):
                 rendered = self._render_template(t) or t
                 weather_buttons.append({"text": rendered, "url": url})
             if weather_buttons:
                 buttons.append(weather_buttons)
-=======
-            for t in json.loads(r["button_texts"]):
-
-                rendered = self._render_template(t) or t
-                buttons.append([{"text": rendered, "url": url}])
-
->>>>>>> 85586408
+
             await self.api_request(
                 "editMessageReplyMarkup",
                 {
@@ -1468,16 +1462,11 @@
             else:
                 base_buttons = json.loads(base_markup)['inline_keyboard'] if base_markup else []
             texts.append(btn_text)
-<<<<<<< HEAD
+
             rendered_texts = [self._render_template(t) or t for t in texts]
             weather_buttons = [{'text': t, 'url': url} for t in rendered_texts]
             keyboard_buttons = base_buttons + [weather_buttons]
-=======
-
-            rendered_texts = [self._render_template(t) or t for t in texts]
-            keyboard_buttons = base_buttons + [[{'text': t, 'url': url}] for t in rendered_texts]
-
->>>>>>> 85586408
+
             resp = await self.api_request(
                 'editMessageReplyMarkup',
                 {
@@ -1593,15 +1582,10 @@
                 await self.api_request('sendMessage', {'chat_id': user_id, 'text': 'No weather posts'})
                 return
             for r in rows:
-<<<<<<< HEAD
+
                 rendered = [self._render_template(t) or t for t in json.loads(r['button_texts'])]
                 texts = ', '.join(rendered)
-=======
-
-                rendered = [self._render_template(t) or t for t in json.loads(r['button_texts'])]
-                texts = ', '.join(rendered)
-
->>>>>>> 85586408
+
                 keyboard = {'inline_keyboard': [[{'text': 'Remove buttons', 'callback_data': f'wbtn_del:{r["chat_id"]}:{r["message_id"]}'}]]}
                 await self.api_request(
                     'sendMessage',
