import asyncio
import json
import logging
import os
import sqlite3
from datetime import datetime, date, timedelta, timezone
import contextlib
import re

from aiohttp import web, ClientSession

logging.basicConfig(level=logging.INFO)

DB_PATH = os.getenv("DB_PATH", "bot.db")
TZ_OFFSET = os.getenv("TZ_OFFSET", "+00:00")
SCHED_INTERVAL_SEC = int(os.getenv("SCHED_INTERVAL_SEC", "30"))
WMO_EMOJI = {
    0: "\u2600\ufe0f",
    1: "\U0001F324",
    2: "\u26c5",
    3: "\u2601\ufe0f",
    45: "\U0001F32B",
    48: "\U0001F32B",
    51: "\U0001F327",
    53: "\U0001F327",
    55: "\U0001F327",
    61: "\U0001F327",
    63: "\U0001F327",
    65: "\U0001F327",
    71: "\u2744\ufe0f",
    73: "\u2744\ufe0f",
    75: "\u2744\ufe0f",
    80: "\U0001F327",
    81: "\U0001F327",
    82: "\U0001F327",
    95: "\u26c8\ufe0f",
    96: "\u26c8\ufe0f",
    99: "\u26c8\ufe0f",
}

def weather_emoji(code: int, is_day: int | None) -> str:
    emoji = WMO_EMOJI.get(code, "")
    if code == 0 and is_day == 0:
        return "\U0001F319"  # crescent moon
    return emoji

WEATHER_SEPARATOR = "\u2219"  # "∙" used to split header from original text


CREATE_TABLES = [
    """CREATE TABLE IF NOT EXISTS users (
            user_id INTEGER PRIMARY KEY,
            username TEXT,
            is_superadmin INTEGER DEFAULT 0,
            tz_offset TEXT
        )""",
    """CREATE TABLE IF NOT EXISTS pending_users (
            user_id INTEGER PRIMARY KEY,
            username TEXT,
            requested_at TEXT
        )""",
    """CREATE TABLE IF NOT EXISTS rejected_users (
            user_id INTEGER PRIMARY KEY,
            username TEXT,
            rejected_at TEXT
        )""",
    """CREATE TABLE IF NOT EXISTS channels (
            chat_id INTEGER PRIMARY KEY,
            title TEXT
        )""",
        """CREATE TABLE IF NOT EXISTS schedule (
            id INTEGER PRIMARY KEY AUTOINCREMENT,
            from_chat_id INTEGER,
            message_id INTEGER,
            target_chat_id INTEGER,
            publish_time TEXT,
            sent INTEGER DEFAULT 0,
            sent_at TEXT
        )""",
    """CREATE TABLE IF NOT EXISTS cities (
            id INTEGER PRIMARY KEY,
            name TEXT NOT NULL,
            lat REAL NOT NULL,
            lon REAL NOT NULL,
            UNIQUE(name)
        )""",
    """CREATE TABLE IF NOT EXISTS weather_cache_day (
            city_id INTEGER NOT NULL,
            day DATE NOT NULL,
            temperature REAL,
            weather_code INTEGER,
            wind_speed REAL,
            PRIMARY KEY (city_id, day)
        )""",
        """CREATE TABLE IF NOT EXISTS weather_cache_hour (
            city_id INTEGER NOT NULL,
            timestamp DATETIME NOT NULL,
            temperature REAL,
            weather_code INTEGER,
            wind_speed REAL,
            is_day INTEGER,
            PRIMARY KEY (city_id, timestamp)
        )""",

    """CREATE TABLE IF NOT EXISTS seas (
            id INTEGER PRIMARY KEY,
            name TEXT NOT NULL,
            lat REAL NOT NULL,
            lon REAL NOT NULL,
            UNIQUE(name)
        )""",

    """CREATE TABLE IF NOT EXISTS sea_cache (
            sea_id INTEGER PRIMARY KEY,
            updated TEXT,
            current REAL,
            morning REAL,
            day REAL,
            evening REAL,
            night REAL
        )""",

    """CREATE TABLE IF NOT EXISTS weather_posts (
            id INTEGER PRIMARY KEY,
            chat_id BIGINT NOT NULL,
            message_id BIGINT NOT NULL,
            template TEXT NOT NULL,
            base_text TEXT,

            base_caption TEXT,
            reply_markup TEXT,

            UNIQUE(chat_id, message_id)
        )""",

    """CREATE TABLE IF NOT EXISTS asset_images (
            message_id INTEGER PRIMARY KEY,
            hashtags TEXT,
            template TEXT,
            used_at TEXT
        )""",

    """CREATE TABLE IF NOT EXISTS asset_channel (
            channel_id INTEGER PRIMARY KEY
        )""",

    """CREATE TABLE IF NOT EXISTS weather_publish_channels (
            channel_id INTEGER PRIMARY KEY,
            post_time TEXT NOT NULL,
            last_published_at TEXT
        )""",


        """CREATE TABLE IF NOT EXISTS weather_cache_period (
            city_id INTEGER PRIMARY KEY,
            updated TEXT,
            morning_temp REAL,
            morning_code INTEGER,
            morning_wind REAL,
            day_temp REAL,
            day_code INTEGER,
            day_wind REAL,
            evening_temp REAL,
            evening_code INTEGER,
            evening_wind REAL,
            night_temp REAL,
            night_code INTEGER,
            night_wind REAL
        )""",

    """CREATE TABLE IF NOT EXISTS latest_weather_post (
            chat_id BIGINT,
            message_id BIGINT,
            published_at TEXT
        )""",

    """CREATE TABLE IF NOT EXISTS weather_link_posts (
            chat_id BIGINT NOT NULL,
            message_id BIGINT NOT NULL,
            base_markup TEXT,
            button_texts TEXT,
            UNIQUE(chat_id, message_id)
        )""",

]


class Bot:
    def __init__(self, token: str, db_path: str):
        self.api_url = f"https://api.telegram.org/bot{token}"
        self.db = sqlite3.connect(db_path)
        self.db.row_factory = sqlite3.Row
        for stmt in CREATE_TABLES:
            self.db.execute(stmt)
        self.db.commit()
        # ensure new columns exist when upgrading
        for table, column in (
            ("users", "username"),
            ("users", "tz_offset"),
            ("pending_users", "username"),
            ("rejected_users", "username"),
            ("weather_posts", "template"),
            ("weather_posts", "base_text"),

            ("weather_posts", "base_caption"),
            ("weather_posts", "reply_markup"),
            ("sea_cache", "updated"),
            ("sea_cache", "current"),
            ("sea_cache", "morning"),
            ("sea_cache", "day"),
            ("sea_cache", "evening"),
            ("sea_cache", "night"),

        ):
            cur = self.db.execute(f"PRAGMA table_info({table})")
            names = [r[1] for r in cur.fetchall()]
            if column not in names:
                self.db.execute(f"ALTER TABLE {table} ADD COLUMN {column} TEXT")
        self.db.commit()
        self.pending = {}
        self.failed_fetches: dict[int, tuple[int, datetime]] = {}
        self.asset_channel_id = self.get_asset_channel()

        self.session: ClientSession | None = None
        self.running = False

    async def start(self):
        self.session = ClientSession()
        self.running = True

    async def close(self):
        self.running = False
        if self.session:
            await self.session.close()

        self.db.close()

    async def handle_edited_message(self, message):
        if self.asset_channel_id and message.get('chat', {}).get('id') == self.asset_channel_id:
            caption = message.get('caption') or message.get('text') or ''
            tags = ' '.join(re.findall(r'#\S+', caption))
            self.add_asset(message['message_id'], tags, caption)
            return

    async def api_request(self, method: str, data: dict = None):
        async with self.session.post(f"{self.api_url}/{method}", json=data) as resp:
            text = await resp.text()
            if resp.status != 200:
                logging.error("API HTTP %s for %s: %s", resp.status, method, text)
            try:
                result = json.loads(text)
            except Exception:
                logging.exception("Invalid response for %s: %s", method, text)
                return {}
            if not result.get("ok"):
                logging.error("API call %s failed: %s", method, result)
            else:
                logging.info("API call %s succeeded", method)
            return result

    async def fetch_open_meteo(self, lat: float, lon: float) -> dict | None:
        url = (
            "https://api.open-meteo.com/v1/forecast?latitude="
            f"{lat}&longitude={lon}&current_weather=true"
            "&hourly=temperature_2m,weather_code,wind_speed_10m,is_day"
            "&forecast_days=2&timezone=auto"
        )
        try:
            async with self.session.get(url) as resp:
                text = await resp.text()

        except Exception:
            logging.exception("Failed to fetch weather")
            return None

        logging.info("Weather API raw response: %s", text)
        if resp.status != 200:
            logging.error("Open-Meteo HTTP %s", resp.status)
            return None
        try:
            data = json.loads(text)
        except Exception:
            logging.exception("Invalid weather JSON")
            return None

        if "current_weather" in data and "current" not in data:
            cw = data["current_weather"]
            data["current"] = {
                "temperature_2m": cw.get("temperature") or cw.get("temperature_2m"),
                "weather_code": cw.get("weather_code") or cw.get("weathercode"),
                "wind_speed_10m": cw.get("wind_speed_10m") or cw.get("windspeed"),
                "is_day": cw.get("is_day"),
            }

        logging.info("Weather response: %s", data.get("current"))
        return data

    async def fetch_open_meteo_sea(self, lat: float, lon: float) -> dict | None:
        url = (
            "https://marine-api.open-meteo.com/v1/marine?latitude="
            f"{lat}&longitude={lon}&hourly=sea_surface_temperature&timezone=auto"

        )
        try:
            async with self.session.get(url) as resp:
                text = await resp.text()
        except Exception:
            logging.exception("Failed to fetch sea")
            return None

        logging.info("Sea API raw response: %s", text)
        if resp.status != 200:
            logging.error("Open-Meteo sea HTTP %s", resp.status)
            return None
        try:
            data = json.loads(text)
        except Exception:
            logging.exception("Invalid sea JSON")
            return None
        return data

    async def collect_weather(self, force: bool = False):

        cur = self.db.execute("SELECT id, lat, lon, name FROM cities")
        updated: set[int] = set()
        for c in cur.fetchall():
            try:
                row = self.db.execute(

                    "SELECT timestamp FROM weather_cache_hour WHERE city_id=? ORDER BY timestamp DESC LIMIT 1",
                    (c["id"],),
                ).fetchone()
                now = datetime.utcnow()
                last_success = datetime.fromisoformat(row["timestamp"]) if row else datetime.min


                attempts, last_attempt = self.failed_fetches.get(c["id"], (0, datetime.min))

                if not force:
                    if last_success > now - timedelta(minutes=30):
                        continue
                    if attempts >= 3 and (now - last_attempt) < timedelta(minutes=30):
                        continue
                    if attempts > 0 and (now - last_attempt) < timedelta(minutes=1):
                        continue
                    if attempts >= 3 and (now - last_attempt) >= timedelta(minutes=30):
                        attempts = 0

                data = await self.fetch_open_meteo(c["lat"], c["lon"])
                if not data or "current" not in data:
                    self.failed_fetches[c["id"]] = (attempts + 1, now)
                    continue

                self.failed_fetches.pop(c["id"], None)

                w = data["current"]
                ts = datetime.utcnow().replace(microsecond=0).isoformat()
                day = ts.split("T")[0]
                self.db.execute(
                    "INSERT OR REPLACE INTO weather_cache_hour (city_id, timestamp, temperature, weather_code, wind_speed, is_day) "
                    "VALUES (?, ?, ?, ?, ?, ?)",
                    (
                        c["id"],
                        ts,
                        w.get("temperature_2m"),
                        w.get("weather_code"),
                        w.get("wind_speed_10m"),
                        w.get("is_day"),
                    ),
                )
                self.db.execute(
                    "INSERT OR REPLACE INTO weather_cache_day (city_id, day, temperature, weather_code, wind_speed) "
                    "VALUES (?, ?, ?, ?, ?)",
                    (
                        c["id"],
                        day,

                        w.get("temperature_2m"),
                        w.get("weather_code"),
                        w.get("wind_speed_10m"),
                    ),
                )

                # parse hourly forecast for tomorrow using averages

                h = data.get("hourly", {})
                times = h.get("time") or []
                temps = h.get("temperature_2m") or []
                codes = h.get("weather_code") or []
                winds = h.get("wind_speed_10m") or []
                tomorrow = (datetime.utcnow() + timedelta(days=1)).date()

                buckets = {
                    "morning": ([], [], []),  # temp, code, wind
                    "day": ([], [], []),
                    "evening": ([], [], []),
                    "night": ([], [], []),
                }

                for tstr, temp, code, wind in zip(times, temps, codes, winds):
                    dt_obj = datetime.fromisoformat(tstr)
                    if dt_obj.date() != tomorrow:
                        continue

                    h = dt_obj.hour
                    if 6 <= h < 12:
                        b = buckets["morning"]
                    elif 12 <= h < 18:
                        b = buckets["day"]
                    elif 18 <= h < 24:
                        b = buckets["evening"]
                    else:
                        b = buckets["night"]
                    b[0].append(temp)
                    b[1].append(code)
                    b[2].append(wind)

                def avg(lst: list[float]) -> float | None:
                    return sum(lst) / len(lst) if lst else None

                def mid_code(lst: list[int]) -> int | None:
                    return lst[len(lst) // 2] if lst else None

                mt = avg(buckets["morning"][0])
                mc = mid_code(buckets["morning"][1])
                mw = avg(buckets["morning"][2])
                dt_val = avg(buckets["day"][0])
                dc = mid_code(buckets["day"][1])
                dw = avg(buckets["day"][2])
                et = avg(buckets["evening"][0])
                ec = mid_code(buckets["evening"][1])
                ew = avg(buckets["evening"][2])
                nt = avg(buckets["night"][0])
                nc = mid_code(buckets["night"][1])
                nw = avg(buckets["night"][2])

                self.db.execute(
                    "INSERT OR REPLACE INTO weather_cache_period (city_id, updated, morning_temp, morning_code, morning_wind, day_temp, day_code, day_wind, evening_temp, evening_code, evening_wind, night_temp, night_code, night_wind) "
                    "VALUES (?, ?, ?, ?, ?, ?, ?, ?, ?, ?, ?, ?, ?, ?)",
                    (
                        c["id"],
                        now.isoformat(),
                        mt,
                        mc,
                        mw,

                        dt_val,

                        dc,
                        dw,
                        et,
                        ec,
                        ew,
                        nt,
                        nc,
                        nw,
                    ),
                )
                self.db.commit()
                logging.info(
                    "Cached weather for city %s: %s°C code %s",
                    c["id"],
                    w.get("temperature_2m"),
                    w.get("weather_code"),
                )
                updated.add(c["id"])
            except Exception:
                logging.exception("Error processing weather for city %s", c["id"])
        if updated:
            await self.update_weather_posts(updated)

    async def collect_sea(self, force: bool = False):
        cur = self.db.execute("SELECT id, lat, lon FROM seas")
        updated: set[int] = set()
        for s in cur.fetchall():
            row = self.db.execute(
                "SELECT updated FROM sea_cache WHERE sea_id=?",
                (s["id"],),
            ).fetchone()
            now = datetime.utcnow()
            last = datetime.fromisoformat(row["updated"]) if row else datetime.min
            if not force and last > now - timedelta(minutes=30):
                continue

            data = await self.fetch_open_meteo_sea(s["lat"], s["lon"])
            if not data or "hourly" not in data:
                continue
            temps = data["hourly"].get("water_temperature") or data["hourly"].get("sea_surface_temperature")
            times = data["hourly"].get("time")
            if not temps or not times:
                continue

            current = temps[0]
            tomorrow = date.today() + timedelta(days=1)
            morn = day_temp = eve = night = None
            for t, temp in zip(times, temps):
                dt = datetime.fromisoformat(t)
                if dt.date() != tomorrow:
                    continue
                if dt.hour == 6 and morn is None:
                    morn = temp
                elif dt.hour == 12 and day_temp is None:
                    day_temp = temp
                elif dt.hour == 18 and eve is None:
                    eve = temp
                elif dt.hour == 0 and night is None:
                    night = temp
                if morn is not None and day_temp is not None and eve is not None and night is not None:
                    break

            self.db.execute(
                "INSERT OR REPLACE INTO sea_cache (sea_id, updated, current, morning, day, evening, night) VALUES (?, ?, ?, ?, ?, ?, ?)",
                (
                    s["id"],
                    now.isoformat(),
                    current,
                    morn,
                    day_temp,
                    eve,
                    night,
                ),
            )
            self.db.commit()
            updated.add(s["id"])
        if updated:
            await self.update_weather_posts()

    async def handle_update(self, update):
        message = update.get('message') or update.get('channel_post')
        if message:
            await self.handle_message(message)

        elif 'edited_channel_post' in update:
            await self.handle_edited_message(update['edited_channel_post'])

        elif 'callback_query' in update:
            await self.handle_callback(update['callback_query'])
        elif 'my_chat_member' in update:
            await self.handle_my_chat_member(update['my_chat_member'])

    async def handle_my_chat_member(self, chat_update):
        chat = chat_update['chat']
        status = chat_update['new_chat_member']['status']
        if status in {'administrator', 'creator'}:
            self.db.execute(
                'INSERT OR REPLACE INTO channels (chat_id, title) VALUES (?, ?)',
                (chat['id'], chat.get('title', chat.get('username', '')))
            )
            self.db.commit()
            logging.info("Added channel %s", chat['id'])
        else:
            self.db.execute('DELETE FROM channels WHERE chat_id=?', (chat['id'],))
            self.db.commit()
            logging.info("Removed channel %s", chat['id'])

    def get_user(self, user_id):
        cur = self.db.execute('SELECT * FROM users WHERE user_id=?', (user_id,))
        return cur.fetchone()

    def is_pending(self, user_id: int) -> bool:
        cur = self.db.execute('SELECT 1 FROM pending_users WHERE user_id=?', (user_id,))
        return cur.fetchone() is not None

    def pending_count(self) -> int:
        cur = self.db.execute('SELECT COUNT(*) FROM pending_users')
        return cur.fetchone()[0]

    def approve_user(self, uid: int) -> bool:
        if not self.is_pending(uid):
            return False
        cur = self.db.execute('SELECT username FROM pending_users WHERE user_id=?', (uid,))
        row = cur.fetchone()
        username = row['username'] if row else None
        self.db.execute('DELETE FROM pending_users WHERE user_id=?', (uid,))
        self.db.execute(
            'INSERT OR IGNORE INTO users (user_id, username, tz_offset) VALUES (?, ?, ?)',
            (uid, username, TZ_OFFSET)
        )
        if username:
            self.db.execute('UPDATE users SET username=? WHERE user_id=?', (username, uid))
        self.db.execute('DELETE FROM rejected_users WHERE user_id=?', (uid,))
        self.db.commit()
        logging.info('Approved user %s', uid)
        return True

    def reject_user(self, uid: int) -> bool:
        if not self.is_pending(uid):
            return False
        cur = self.db.execute('SELECT username FROM pending_users WHERE user_id=?', (uid,))
        row = cur.fetchone()
        username = row['username'] if row else None
        self.db.execute('DELETE FROM pending_users WHERE user_id=?', (uid,))
        self.db.execute(
            'INSERT OR REPLACE INTO rejected_users (user_id, username, rejected_at) VALUES (?, ?, ?)',
            (uid, username, datetime.utcnow().isoformat()),
        )
        self.db.commit()
        logging.info('Rejected user %s', uid)
        return True

    def is_rejected(self, user_id: int) -> bool:
        cur = self.db.execute('SELECT 1 FROM rejected_users WHERE user_id=?', (user_id,))
        return cur.fetchone() is not None

    def list_scheduled(self):
        cur = self.db.execute(
            'SELECT s.id, s.target_chat_id, c.title as target_title, '
            's.publish_time, s.from_chat_id, s.message_id '
            'FROM schedule s LEFT JOIN channels c ON s.target_chat_id=c.chat_id '
            'WHERE s.sent=0 ORDER BY s.publish_time'
        )
        return cur.fetchall()

    def add_schedule(self, from_chat: int, msg_id: int, targets: set[int], pub_time: str):
        for chat_id in targets:
            self.db.execute(
                'INSERT INTO schedule (from_chat_id, message_id, target_chat_id, publish_time) VALUES (?, ?, ?, ?)',
                (from_chat, msg_id, chat_id, pub_time),
            )
        self.db.commit()
        logging.info('Scheduled %s -> %s at %s', msg_id, list(targets), pub_time)

    def remove_schedule(self, sid: int):
        self.db.execute('DELETE FROM schedule WHERE id=?', (sid,))
        self.db.commit()
        logging.info('Cancelled schedule %s', sid)

    def update_schedule_time(self, sid: int, pub_time: str):
        self.db.execute('UPDATE schedule SET publish_time=? WHERE id=?', (pub_time, sid))
        self.db.commit()
        logging.info('Rescheduled %s to %s', sid, pub_time)

    @staticmethod
    def format_user(user_id: int, username: str | None) -> str:
        label = f"@{username}" if username else str(user_id)
        return f"[{label}](tg://user?id={user_id})"

    @staticmethod
    def parse_offset(offset: str) -> timedelta:
        sign = -1 if offset.startswith('-') else 1
        h, m = offset.lstrip('+-').split(':')
        return timedelta(minutes=sign * (int(h) * 60 + int(m)))

    def format_time(self, ts: str, offset: str) -> str:
        dt = datetime.fromisoformat(ts)
        dt += self.parse_offset(offset)
        return dt.strftime('%H:%M %d.%m.%Y')

    def get_tz_offset(self, user_id: int) -> str:
        cur = self.db.execute('SELECT tz_offset FROM users WHERE user_id=?', (user_id,))
        row = cur.fetchone()
        return row['tz_offset'] if row and row['tz_offset'] else TZ_OFFSET

    def is_authorized(self, user_id):
        return self.get_user(user_id) is not None

    def is_superadmin(self, user_id):
        row = self.get_user(user_id)
        return row and row['is_superadmin']

    async def parse_post_url(self, url: str) -> tuple[int, int] | None:
        """Return chat_id and message_id from a Telegram post URL."""
        m = re.search(r"/c/(\d+)/(\d+)", url)
        if m:
            return int(f"-100{m.group(1)}"), int(m.group(2))
        m = re.search(r"t.me/([^/]+)/(\d+)", url)
        if m:
            resp = await self.api_request('getChat', {'chat_id': f"@{m.group(1)}"})
            if resp.get('ok'):
                return resp['result']['id'], int(m.group(2))
        return None

    def _get_cached_weather(self, city_id: int):
        return self.db.execute(
            "SELECT temperature, weather_code, wind_speed, is_day FROM weather_cache_hour "
            "WHERE city_id=? ORDER BY timestamp DESC LIMIT 1",
            (city_id,),
        ).fetchone()

    def _get_period_weather(self, city_id: int):
        return self.db.execute(
            "SELECT * FROM weather_cache_period WHERE city_id=?",
            (city_id,),
        ).fetchone()

    def _get_sea_cache(self, sea_id: int):
        return self.db.execute(
            "SELECT current, morning, day, evening, night FROM sea_cache WHERE sea_id=?",
            (sea_id,),
        ).fetchone()


    @staticmethod
    def _parse_coords(text: str) -> tuple[float, float] | None:
        """Parse latitude and longitude from string allowing comma separator."""
        parts = [p for p in re.split(r"[ ,]+", text.strip()) if p]
        if len(parts) != 2:
            return None
        try:
            return float(parts[0]), float(parts[1])
        except ValueError:
            return None


    def _render_template(self, template: str) -> str | None:
        """Replace placeholders in template with cached weather values."""

        months = [
            "января",
            "февраля",
            "марта",
            "апреля",
            "мая",
            "июня",
            "июля",
            "августа",
            "сентября",
            "октября",
            "ноября",
            "декабря",
        ]

        def repl(match: re.Match[str]) -> str:
            cid = int(match.group(1))
            period = match.group(2)
            field = match.group(3)

            if field in {"seatemperature", "seatemp"}:
                row = self._get_sea_cache(cid)
                if not row:
                    raise ValueError(f"no sea data for {cid}")
                key = {
                    "nm": "morning",
                    "nd": "day",
                    "ny": "evening",
                    "nn": "night",
                }.get(period, "current")
                if row[key] is None:
                    raise ValueError(f"no sea {key} for {cid}")
                emoji = "\U0001F30A"
                return f"{emoji} {row[key]:.1f}\u00B0C"

            row = self._get_cached_weather(cid)
            period_row = self._get_period_weather(cid) if period else None
            if not row and not period_row:
                raise ValueError(f"no data for city {cid}")

            if field in {"temperature", "temp", "wind"}:
                if period_row and period:
                    key_map = {
                        "nm": ("morning_temp", "morning_code", "morning_wind", 1),
                        "nd": ("day_temp", "day_code", "day_wind", 1),
                        "ny": ("evening_temp", "evening_code", "evening_wind", 1),
                        "nn": ("night_temp", "night_code", "night_wind", 0),
                    }
                    t_key, c_key, w_key, is_day_val = key_map[period]
                    if period_row[t_key] is not None:
                        if field in {"temperature", "temp"}:
                            emoji = weather_emoji(period_row[c_key], is_day_val)

                            return f"{emoji} {period_row[t_key]:.0f}\u00B0C"

                        if field == "wind":
                            return f"{period_row[w_key]:.1f}"
                if not row:
                    raise ValueError(f"no current data for city {cid}")
                is_day = row["is_day"] if "is_day" in row.keys() else None
                if field in {"temperature", "temp"}:
                    emoji = weather_emoji(row["weather_code"], is_day)
                    return f"{emoji} {row['temperature']:.1f}\u00B0C"

                return f"{row['wind_speed']:.1f}"
            return ""

        try:

            rendered = re.sub(r"{(\d+)\|(?:(nm|nd|ny|nn)-)?(\w+)}", repl, template)
            tomorrow = date.today() + timedelta(days=1)
            rendered = rendered.replace("{next-day-date}", tomorrow.strftime("%d"))
            rendered = rendered.replace("{next-day-month}", months[tomorrow.month - 1])

            return rendered
        except ValueError as e:
            logging.info("%s", e)
            return None


    @staticmethod
    def post_url(chat_id: int, message_id: int) -> str:
        if str(chat_id).startswith("-100"):
            return f"https://t.me/c/{str(chat_id)[4:]}/{message_id}"
        return f"https://t.me/{chat_id}/{message_id}"


    async def update_weather_posts(self, cities: set[int] | None = None):
        """Update all registered posts using cached weather."""
        cur = self.db.execute(
            "SELECT id, chat_id, message_id, template, base_text, base_caption, reply_markup FROM weather_posts"

        )
        rows = cur.fetchall()
        for r in rows:
            tpl_cities = {int(m.group(1)) for m in re.finditer(r"{(\d+)\|", r["template"])}
            if cities is not None and not (tpl_cities & cities):
                continue
            header = self._render_template(r["template"])
            if header is None:
                continue

            markup = json.loads(r["reply_markup"]) if r["reply_markup"] else None
            if r["base_caption"]:
                caption = f"{header}{WEATHER_SEPARATOR}{r['base_caption']}"
                payload = {
                    "chat_id": r["chat_id"],
                    "message_id": r["message_id"],
                    "caption": caption,
                }
                if markup:
                    payload["reply_markup"] = markup
                resp = await self.api_request(
                    "editMessageCaption",
                    payload,

                )
            else:
                text = (
                    f"{header}{WEATHER_SEPARATOR}{r['base_text']}"
                    if r["base_text"]
                    else header
                )

                payload = {
                    "chat_id": r["chat_id"],
                    "message_id": r["message_id"],
                    "text": text,
                }
                if markup:
                    payload["reply_markup"] = markup
                resp = await self.api_request(
                    "editMessageText",
                    payload,

                )
            if resp.get("ok"):
                logging.info("Updated weather post %s", r["id"])
            else:
                logging.error(
                    "Failed to update weather post %s: %s", r["id"], resp
                )

    def latest_weather_url(self) -> str | None:
        cur = self.db.execute(
            "SELECT chat_id, message_id FROM latest_weather_post LIMIT 1"
        )
        row = cur.fetchone()
        if row:
            return self.post_url(row["chat_id"], row["message_id"])
        return None

    def set_latest_weather_post(self, chat_id: int, message_id: int):
        self.db.execute("DELETE FROM latest_weather_post")
        self.db.execute(
            "INSERT INTO latest_weather_post (chat_id, message_id, published_at) VALUES (?, ?, ?)",
            (chat_id, message_id, datetime.utcnow().isoformat()),
        )
        self.db.commit()

    async def update_weather_buttons(self):
        url = self.latest_weather_url()
        if not url:
            return
        cur = self.db.execute(
            "SELECT chat_id, message_id, base_markup, button_texts FROM weather_link_posts"
        )
        for r in cur.fetchall():
            base = json.loads(r["base_markup"]) if r["base_markup"] else {"inline_keyboard": []}
            buttons = base.get("inline_keyboard", [])
            for t in json.loads(r["button_texts"]):
<<<<<<< HEAD
                rendered = self._render_template(t) or t
                buttons.append([{"text": rendered, "url": url}])
=======

                rendered = self._render_template(t) or t
                buttons.append([{"text": rendered, "url": url}])

>>>>>>> d0677572
            await self.api_request(
                "editMessageReplyMarkup",
                {
                    "chat_id": r["chat_id"],
                    "message_id": r["message_id"],
                    "reply_markup": {"inline_keyboard": buttons},
                },
            )

    def add_weather_channel(self, channel_id: int, post_time: str):
        self.db.execute(
            "INSERT OR REPLACE INTO weather_publish_channels (channel_id, post_time) VALUES (?, ?)",
            (channel_id, post_time),
        )
        self.db.commit()

    def remove_weather_channel(self, channel_id: int):
        self.db.execute(
            "DELETE FROM weather_publish_channels WHERE channel_id=?",
            (channel_id,),
        )
        self.db.commit()

    def list_weather_channels(self):
        cur = self.db.execute(
            "SELECT w.channel_id, w.post_time, w.last_published_at, c.title FROM weather_publish_channels w LEFT JOIN channels c ON c.chat_id=w.channel_id ORDER BY w.channel_id"
        )
        return cur.fetchall()

    def set_asset_channel(self, channel_id: int):
        self.db.execute("DELETE FROM asset_channel")
        self.db.execute(
            "INSERT INTO asset_channel (channel_id) VALUES (?)",
            (channel_id,),
        )
        self.db.commit()
        self.asset_channel_id = channel_id

    def get_asset_channel(self) -> int | None:
        cur = self.db.execute("SELECT channel_id FROM asset_channel LIMIT 1")
        row = cur.fetchone()
        return row["channel_id"] if row else None

    def add_asset(self, message_id: int, hashtags: str, template: str | None = None):

        cur = self.db.execute(
            "SELECT used_at FROM asset_images WHERE message_id=?",
            (message_id,),
        )
        row = cur.fetchone()
        used_at = row["used_at"] if row else None
        self.db.execute(
            "INSERT OR REPLACE INTO asset_images (message_id, hashtags, template, used_at) VALUES (?, ?, ?, ?)",
            (message_id, hashtags, template, used_at),
        )
        self.db.commit()

        logging.info("Stored asset %s tags=%s", message_id, hashtags)

    def next_asset(self, tags: set[str] | None):
        """Return and mark the next unused asset.

        When ``tags`` is ``None`` or empty, the very first unused asset is
        returned regardless of its hashtags. Otherwise we search for a tag
        match and fall back to an untagged asset.
        """

        logging.info("Selecting asset for tags=%s", tags)

        cur = self.db.execute(
            "SELECT message_id, hashtags, template FROM asset_images WHERE used_at IS NULL ORDER BY message_id"
        )
        rows = cur.fetchall()

        if not rows:
            logging.info("No asset available")
            return None

        if not tags:
            r = rows[0]
            self.db.execute(
                "UPDATE asset_images SET used_at=? WHERE message_id=?",
                (datetime.utcnow().isoformat(), r["message_id"]),
            )
            self.db.commit()
            logging.info("Picked asset %s", r["message_id"])
            return r

        first_no_tag = None
        for r in rows:
            tagset = set(r["hashtags"].split()) if r["hashtags"] else set()
            if tagset & tags:

                self.db.execute(
                    "UPDATE asset_images SET used_at=? WHERE message_id=?",
                    (datetime.utcnow().isoformat(), r["message_id"]),
                )
                self.db.commit()

                logging.info("Picked asset %s", r["message_id"])
                return r
            if not tagset and first_no_tag is None:
                first_no_tag = r


        if first_no_tag:
            self.db.execute(
                "UPDATE asset_images SET used_at=? WHERE message_id=?",
                (datetime.utcnow().isoformat(), first_no_tag["message_id"]),
            )
            self.db.commit()

            logging.info("Picked asset %s (no tags)", first_no_tag["message_id"])
            return first_no_tag


        logging.info("No asset available")
        return None



    async def publish_weather(
        self,
        channel_id: int,
        tags: set[str] | None = None,
        record: bool = True,
    ) -> bool:

        asset = self.next_asset(tags)
        caption = asset["template"] if asset and asset["template"] else ""
        if caption:
            caption = self._render_template(caption) or caption
        if asset and self.asset_channel_id:

            logging.info("Copying asset %s to %s", asset["message_id"], channel_id)
            resp = await self.api_request(

                "copyMessage",
                {
                    "chat_id": channel_id,
                    "from_chat_id": self.asset_channel_id,
                    "message_id": asset["message_id"],
                    "caption": caption or None,
                },
            )
            await self.api_request(
                "deleteMessage",
                {"chat_id": self.asset_channel_id, "message_id": asset["message_id"]},
            )

            ok = resp.get("ok", False)
        elif caption:
            logging.info("Sending text weather to %s", channel_id)
            resp = await self.api_request(
                "sendMessage",
                {"chat_id": channel_id, "text": caption},
            )
            ok = resp.get("ok", False)
        else:
            logging.info("No asset and no caption; nothing to publish")
            return False

        if ok and record:
            self.db.execute(
                "UPDATE weather_publish_channels SET last_published_at=? WHERE channel_id=?",
                (datetime.utcnow().isoformat(), channel_id),
            )
            self.db.commit()
            if resp.get("result"):
                mid = resp["result"].get("message_id")
                if mid:
                    self.set_latest_weather_post(channel_id, mid)
                    await self.update_weather_buttons()
        else:
            logging.error("Failed to publish weather: %s", resp)
        return ok



    async def handle_message(self, message):
        global TZ_OFFSET

        if self.asset_channel_id and message.get('chat', {}).get('id') == self.asset_channel_id:
            caption = message.get('caption') or message.get('text') or ''
            tags = ' '.join(re.findall(r'#\S+', caption))
            self.add_asset(message['message_id'], tags, caption)
            return


        if 'from' not in message:
            # ignore channel posts when asset channel is not configured
            return


        text = message.get('text', '')
        user_id = message['from']['id']
        username = message['from'].get('username')

        # first /start registers superadmin or puts user in queue
        if text.startswith('/start'):
            if self.get_user(user_id):
                await self.api_request('sendMessage', {
                    'chat_id': user_id,
                    'text': 'Bot is working'
                })
                return

            if self.is_rejected(user_id):
                await self.api_request('sendMessage', {
                    'chat_id': user_id,
                    'text': 'Access denied by administrator'
                })
                return

            if self.is_pending(user_id):
                await self.api_request('sendMessage', {
                    'chat_id': user_id,
                    'text': 'Awaiting approval'
                })
                return

            cur = self.db.execute('SELECT COUNT(*) FROM users')
            user_count = cur.fetchone()[0]
            if user_count == 0:
                self.db.execute('INSERT INTO users (user_id, username, is_superadmin, tz_offset) VALUES (?, ?, 1, ?)', (user_id, username, TZ_OFFSET))
                self.db.commit()
                logging.info('Registered %s as superadmin', user_id)
                await self.api_request('sendMessage', {
                    'chat_id': user_id,
                    'text': 'You are superadmin'
                })
                return

            if self.pending_count() >= 10:
                await self.api_request('sendMessage', {
                    'chat_id': user_id,
                    'text': 'Registration queue full, try later'
                })
                logging.info('Registration rejected for %s due to full queue', user_id)
                return

            self.db.execute(
                'INSERT OR IGNORE INTO pending_users (user_id, username, requested_at) VALUES (?, ?, ?)',
                (user_id, username, datetime.utcnow().isoformat())
            )
            self.db.commit()
            logging.info('User %s added to pending queue', user_id)
            await self.api_request('sendMessage', {
                'chat_id': user_id,
                'text': 'Registration pending approval'
            })
            return

        if text.startswith('/add_user') and self.is_superadmin(user_id):
            parts = text.split()
            if len(parts) == 2:
                uid = int(parts[1])
                if not self.get_user(uid):
                    self.db.execute('INSERT INTO users (user_id) VALUES (?)', (uid,))
                    self.db.commit()
                await self.api_request('sendMessage', {
                    'chat_id': user_id,
                    'text': f'User {uid} added'
                })
            return

        if text.startswith('/remove_user') and self.is_superadmin(user_id):
            parts = text.split()
            if len(parts) == 2:
                uid = int(parts[1])
                self.db.execute('DELETE FROM users WHERE user_id=?', (uid,))
                self.db.commit()
                await self.api_request('sendMessage', {
                    'chat_id': user_id,
                    'text': f'User {uid} removed'
                })
            return

        if text.startswith('/tz'):
            parts = text.split()
            if not self.is_authorized(user_id):
                await self.api_request('sendMessage', {'chat_id': user_id, 'text': 'Not authorized'})
                return
            if len(parts) != 2:
                await self.api_request('sendMessage', {'chat_id': user_id, 'text': 'Usage: /tz +02:00'})
                return
            try:
                self.parse_offset(parts[1])
            except Exception:
                await self.api_request('sendMessage', {'chat_id': user_id, 'text': 'Invalid offset'})
                return
            self.db.execute('UPDATE users SET tz_offset=? WHERE user_id=?', (parts[1], user_id))
            self.db.commit()
            TZ_OFFSET = parts[1]
            await self.api_request('sendMessage', {'chat_id': user_id, 'text': f'Timezone set to {parts[1]}'})
            return

        if text.startswith('/list_users') and self.is_superadmin(user_id):
            cur = self.db.execute('SELECT user_id, username, is_superadmin FROM users')
            rows = cur.fetchall()
            msg = '\n'.join(
                f"{self.format_user(r['user_id'], r['username'])} {'(admin)' if r['is_superadmin'] else ''}"
                for r in rows
            )
            await self.api_request('sendMessage', {
                'chat_id': user_id,
                'text': msg or 'No users',
                'parse_mode': 'Markdown'
            })
            return

        if text.startswith('/pending') and self.is_superadmin(user_id):
            cur = self.db.execute('SELECT user_id, username, requested_at FROM pending_users')
            rows = cur.fetchall()
            if not rows:
                await self.api_request('sendMessage', {'chat_id': user_id, 'text': 'No pending users'})
                return

            msg = '\n'.join(
                f"{self.format_user(r['user_id'], r['username'])} requested {r['requested_at']}"
                for r in rows
            )
            keyboard = {
                'inline_keyboard': [
                    [
                        {'text': 'Approve', 'callback_data': f'approve:{r["user_id"]}'},
                        {'text': 'Reject', 'callback_data': f'reject:{r["user_id"]}'}
                    ]
                    for r in rows
                ]
            }
            await self.api_request('sendMessage', {
                'chat_id': user_id,
                'text': msg,
                'parse_mode': 'Markdown',
                'reply_markup': keyboard
            })
            return

        if text.startswith('/approve') and self.is_superadmin(user_id):
            parts = text.split()
            if len(parts) == 2:
                uid = int(parts[1])
                if self.approve_user(uid):
                    cur = self.db.execute('SELECT username FROM users WHERE user_id=?', (uid,))
                    row = cur.fetchone()
                    uname = row['username'] if row else None
                    await self.api_request('sendMessage', {
                        'chat_id': user_id,
                        'text': f'{self.format_user(uid, uname)} approved',
                        'parse_mode': 'Markdown'
                    })
                    await self.api_request('sendMessage', {'chat_id': uid, 'text': 'You are approved'})
                else:
                    await self.api_request('sendMessage', {'chat_id': user_id, 'text': 'User not in pending list'})
            return

        if text.startswith('/reject') and self.is_superadmin(user_id):
            parts = text.split()
            if len(parts) == 2:
                uid = int(parts[1])
                if self.reject_user(uid):
                    cur = self.db.execute('SELECT username FROM rejected_users WHERE user_id=?', (uid,))
                    row = cur.fetchone()
                    uname = row['username'] if row else None
                    await self.api_request('sendMessage', {
                        'chat_id': user_id,
                        'text': f'{self.format_user(uid, uname)} rejected',
                        'parse_mode': 'Markdown'
                    })
                    await self.api_request('sendMessage', {'chat_id': uid, 'text': 'Your registration was rejected'})
                else:
                    await self.api_request('sendMessage', {'chat_id': user_id, 'text': 'User not in pending list'})
            return

        if text.startswith('/channels') and self.is_superadmin(user_id):
            cur = self.db.execute('SELECT chat_id, title FROM channels')
            rows = cur.fetchall()
            msg = '\n'.join(f"{r['title']} ({r['chat_id']})" for r in rows)
            await self.api_request('sendMessage', {'chat_id': user_id, 'text': msg or 'No channels'})
            return

        if text.startswith('/history'):
            cur = self.db.execute(
                'SELECT target_chat_id, sent_at FROM schedule WHERE sent=1 ORDER BY sent_at DESC LIMIT 10'
            )
            rows = cur.fetchall()
            offset = self.get_tz_offset(user_id)
            msg = '\n'.join(
                f"{r['target_chat_id']} at {self.format_time(r['sent_at'], offset)}"
                for r in rows
            )
            await self.api_request('sendMessage', {'chat_id': user_id, 'text': msg or 'No history'})
            return

        if text.startswith('/scheduled') and self.is_authorized(user_id):
            rows = self.list_scheduled()
            if not rows:
                await self.api_request('sendMessage', {'chat_id': user_id, 'text': 'No scheduled posts'})
                return
            offset = self.get_tz_offset(user_id)
            for r in rows:
                ok = False
                try:
                    resp = await self.api_request('forwardMessage', {
                        'chat_id': user_id,
                        'from_chat_id': r['from_chat_id'],
                        'message_id': r['message_id']
                    })
                    ok = resp.get('ok', False)
                    if not ok and resp.get('error_code') == 400 and 'not' in resp.get('description', '').lower():
                        resp = await self.api_request('copyMessage', {
                            'chat_id': user_id,
                            'from_chat_id': r['from_chat_id'],
                            'message_id': r['message_id']
                        })
                        ok = resp.get('ok', False)
                except Exception:
                    logging.exception('Failed to forward message %s', r['id'])
                if not ok:
                    link = None
                    if str(r['from_chat_id']).startswith('-100'):
                        cid = str(r['from_chat_id'])[4:]
                        link = f'https://t.me/c/{cid}/{r["message_id"]}'
                    await self.api_request('sendMessage', {
                        'chat_id': user_id,
                        'text': link or f'Message {r["message_id"]} from {r["from_chat_id"]}'
                    })
                keyboard = {
                    'inline_keyboard': [[
                        {'text': 'Cancel', 'callback_data': f'cancel:{r["id"]}'},
                        {'text': 'Reschedule', 'callback_data': f'resch:{r["id"]}'}
                    ]]
                }
                target = (
                    f"{r['target_title']} ({r['target_chat_id']})"
                    if r['target_title'] else str(r['target_chat_id'])
                )
                await self.api_request('sendMessage', {
                    'chat_id': user_id,
                    'text': f"{r['id']}: {target} at {self.format_time(r['publish_time'], offset)}",
                    'reply_markup': keyboard
                })
            return

        if text.startswith('/addbutton'):
            if not self.is_authorized(user_id):
                await self.api_request('sendMessage', {'chat_id': user_id, 'text': 'Not authorized'})
                return

            parts = text.split()
            if len(parts) < 4:
                await self.api_request('sendMessage', {
                    'chat_id': user_id,
                    'text': 'Usage: /addbutton <post_url> <text> <url>'
                })
                return
            parsed = await self.parse_post_url(parts[1])
            if not parsed:
                await self.api_request('sendMessage', {'chat_id': user_id, 'text': 'Invalid post URL'})
                return
            chat_id, msg_id = parsed
            keyboard_text = " ".join(parts[2:-1])
            fwd = await self.api_request('forwardMessage', {
                'chat_id': user_id,
                'from_chat_id': chat_id,
                'message_id': msg_id
            })
            markup = None
            if fwd.get('ok'):
                markup = fwd['result'].get('reply_markup')
                await self.api_request('deleteMessage', {'chat_id': user_id, 'message_id': fwd['result']['message_id']})
            buttons = markup.get('inline_keyboard', []) if markup else []
            buttons.append([{'text': keyboard_text, 'url': parts[-1]}])
            keyboard = {'inline_keyboard': buttons}

            resp = await self.api_request('editMessageReplyMarkup', {
                'chat_id': chat_id,
                'message_id': msg_id,
                'reply_markup': keyboard
            })
            if resp.get('ok'):
                logging.info('Updated message %s with button', msg_id)
                await self.api_request('sendMessage', {'chat_id': user_id, 'text': 'Button added'})
            else:
                logging.error('Failed to add button to %s: %s', msg_id, resp)
                await self.api_request('sendMessage', {'chat_id': user_id, 'text': 'Failed to add button'})
            return

        if text.startswith('/delbutton'):
            if not self.is_authorized(user_id):
                await self.api_request('sendMessage', {'chat_id': user_id, 'text': 'Not authorized'})
                return

            parts = text.split()
            if len(parts) != 2:
                await self.api_request('sendMessage', {
                    'chat_id': user_id,
                    'text': 'Usage: /delbutton <post_url>'
                })
                return
            parsed = await self.parse_post_url(parts[1])
            if not parsed:
                await self.api_request('sendMessage', {'chat_id': user_id, 'text': 'Invalid post URL'})
                return
            chat_id, msg_id = parsed

            resp = await self.api_request('editMessageReplyMarkup', {
                'chat_id': chat_id,
                'message_id': msg_id,
                'reply_markup': {}
            })
            if resp.get('ok'):
                logging.info('Removed buttons from message %s', msg_id)
                self.db.execute(
                    'DELETE FROM weather_link_posts WHERE chat_id=? AND message_id=?',
                    (chat_id, msg_id),
                )
                self.db.commit()
                await self.api_request('sendMessage', {'chat_id': user_id, 'text': 'Button removed'})
            else:
                logging.error('Failed to remove button from %s: %s', msg_id, resp)
                await self.api_request('sendMessage', {'chat_id': user_id, 'text': 'Failed to remove button'})
            return

        if text.startswith('/addweatherbutton') and self.is_superadmin(user_id):
            parts = text.split()
            if len(parts) < 3:
                await self.api_request(
                    'sendMessage',
                    {
                        'chat_id': user_id,
                        'text': 'Usage: /addweatherbutton <post_url> <text> [url]'
                    },
                )
                return

            url = None
            if len(parts) > 3:
                url = parts[-1]
                btn_text = " ".join(parts[2:-1])
            else:
                btn_text = " ".join(parts[2:])
                url = self.latest_weather_url()
                if not url:
                    await self.api_request(
                        'sendMessage',
                        {
                            'chat_id': user_id,
                            'text': 'Specify forecast URL after text'
                        },
                    )
                    return

            parsed = await self.parse_post_url(parts[1])
            if not parsed:
                await self.api_request('sendMessage', {'chat_id': user_id, 'text': 'Invalid post URL'})
                return
            chat_id, msg_id = parsed
            fwd = await self.api_request(
                'forwardMessage',
                {'chat_id': user_id, 'from_chat_id': chat_id, 'message_id': msg_id},
            )
            markup = None
            if fwd.get('ok'):
                markup = fwd['result'].get('reply_markup')
                await self.api_request('deleteMessage', {'chat_id': user_id, 'message_id': fwd['result']['message_id']})

            row = self.db.execute(
                'SELECT base_markup, button_texts FROM weather_link_posts WHERE chat_id=? AND message_id=?',
                (chat_id, msg_id),
            ).fetchone()
            base_markup = row['base_markup'] if row else json.dumps(markup) if markup else None
            texts = json.loads(row['button_texts']) if row else []
            if row is None:
                base_buttons = markup.get('inline_keyboard', []) if markup else []
            else:
                base_buttons = json.loads(base_markup)['inline_keyboard'] if base_markup else []
            texts.append(btn_text)
<<<<<<< HEAD
            rendered_texts = [self._render_template(t) or t for t in texts]
            keyboard_buttons = base_buttons + [[{'text': t, 'url': url}] for t in rendered_texts]
=======

            rendered_texts = [self._render_template(t) or t for t in texts]
            keyboard_buttons = base_buttons + [[{'text': t, 'url': url}] for t in rendered_texts]

>>>>>>> d0677572
            resp = await self.api_request(
                'editMessageReplyMarkup',
                {
                    'chat_id': chat_id,
                    'message_id': msg_id,
                    'reply_markup': {'inline_keyboard': keyboard_buttons},
                },
            )
            if resp.get('ok'):
                self.db.execute(
                    'INSERT OR REPLACE INTO weather_link_posts (chat_id, message_id, base_markup, button_texts) VALUES (?, ?, ?, ?)',
                    (chat_id, msg_id, base_markup, json.dumps(texts)),
                )
                self.db.commit()
                await self.api_request('sendMessage', {'chat_id': user_id, 'text': 'Weather button added'})
            else:
                await self.api_request('sendMessage', {'chat_id': user_id, 'text': 'Failed to add weather button'})
            return

        if text.startswith('/addcity') and self.is_superadmin(user_id):
            parts = text.split(maxsplit=2)
            if len(parts) == 3:
                name = parts[1]
                coords = self._parse_coords(parts[2])
                if not coords:
                    await self.api_request('sendMessage', {'chat_id': user_id, 'text': 'Invalid coordinates'})
                    return
                lat, lon = coords
                try:
                    self.db.execute('INSERT INTO cities (name, lat, lon) VALUES (?, ?, ?)', (name, lat, lon))
                    self.db.commit()
                    await self.api_request('sendMessage', {'chat_id': user_id, 'text': f'City {name} added'})
                except sqlite3.IntegrityError:
                    await self.api_request('sendMessage', {'chat_id': user_id, 'text': 'City already exists'})
            else:
                await self.api_request('sendMessage', {'chat_id': user_id, 'text': 'Usage: /addcity <name> <lat> <lon>'})
            return

        if text.startswith('/addsea') and self.is_superadmin(user_id):

            parts = text.split(maxsplit=2)
            if len(parts) == 3:
                name = parts[1]
                coords = self._parse_coords(parts[2])
                if not coords:
                    await self.api_request('sendMessage', {'chat_id': user_id, 'text': 'Invalid coordinates'})
                    return
                lat, lon = coords

                try:
                    self.db.execute('INSERT INTO seas (name, lat, lon) VALUES (?, ?, ?)', (name, lat, lon))
                    self.db.commit()
                    await self.api_request('sendMessage', {'chat_id': user_id, 'text': f'Sea {name} added'})
                except sqlite3.IntegrityError:
                    await self.api_request('sendMessage', {'chat_id': user_id, 'text': 'Sea already exists'})
            else:
                await self.api_request('sendMessage', {'chat_id': user_id, 'text': 'Usage: /addsea <name> <lat> <lon>'})
            return

        if text.startswith('/cities') and self.is_superadmin(user_id):
            cur = self.db.execute('SELECT id, name, lat, lon FROM cities ORDER BY id')
            rows = cur.fetchall()
            if not rows:
                await self.api_request('sendMessage', {'chat_id': user_id, 'text': 'No cities'})
                return
            for r in rows:
                keyboard = {'inline_keyboard': [[{'text': 'Delete', 'callback_data': f'city_del:{r["id"]}'}]]}
                await self.api_request('sendMessage', {
                    'chat_id': user_id,
                    'text': f"{r['id']}: {r['name']} ({r['lat']:.6f}, {r['lon']:.6f})",
                    'reply_markup': keyboard
                })
            return

        if text.startswith('/seas') and self.is_superadmin(user_id):
            cur = self.db.execute('SELECT id, name, lat, lon FROM seas ORDER BY id')
            rows = cur.fetchall()
            if not rows:
                await self.api_request('sendMessage', {'chat_id': user_id, 'text': 'No seas'})
                return
            for r in rows:
                keyboard = {'inline_keyboard': [[{'text': 'Delete', 'callback_data': f'sea_del:{r["id"]}'}]]}
                await self.api_request('sendMessage', {
                    'chat_id': user_id,
                    'text': f"{r['id']}: {r['name']} ({r['lat']:.6f}, {r['lon']:.6f})",
                    'reply_markup': keyboard
                })
            return

        if text.startswith('/weatherposts') and self.is_superadmin(user_id):
            parts = text.split(maxsplit=1)
            force = len(parts) > 1 and parts[1] == 'update'
            if force:
                await self.update_weather_posts()
                await self.update_weather_buttons()
            cur = self.db.execute(
                'SELECT chat_id, message_id, template FROM weather_posts ORDER BY id'
            )
            rows = cur.fetchall()
            if rows:
                lines = []
                for r in rows:
                    header = self._render_template(r['template'])
                    url = self.post_url(r['chat_id'], r['message_id'])
                    if header:
                        lines.append(f"{url} {header}")
                    else:
                        lines.append(f"{url} no data")
                await self.api_request('sendMessage', {'chat_id': user_id, 'text': '\n'.join(lines)})
            cur = self.db.execute('SELECT chat_id, message_id, button_texts FROM weather_link_posts ORDER BY rowid')
            rows = cur.fetchall()
            if not rows and not lines:
                await self.api_request('sendMessage', {'chat_id': user_id, 'text': 'No weather posts'})
                return
            for r in rows:
<<<<<<< HEAD
                rendered = [self._render_template(t) or t for t in json.loads(r['button_texts'])]
                texts = ', '.join(rendered)
=======

                rendered = [self._render_template(t) or t for t in json.loads(r['button_texts'])]
                texts = ', '.join(rendered)

>>>>>>> d0677572
                keyboard = {'inline_keyboard': [[{'text': 'Remove buttons', 'callback_data': f'wbtn_del:{r["chat_id"]}:{r["message_id"]}'}]]}
                await self.api_request(
                    'sendMessage',
                    {
                        'chat_id': user_id,
                        'text': f"{self.post_url(r['chat_id'], r['message_id'])} buttons: {texts}",
                        'reply_markup': keyboard,
                    },
                )
            return

        if text.startswith('/setup_weather') and self.is_superadmin(user_id):
            cur = self.db.execute('SELECT chat_id, title FROM channels')
            rows = cur.fetchall()
            existing = {r['channel_id'] for r in self.list_weather_channels()}
            options = [r for r in rows if r['chat_id'] not in existing]
            if not options:
                await self.api_request('sendMessage', {'chat_id': user_id, 'text': 'No channels available'})
                return
            keyboard = {'inline_keyboard': [[{'text': r['title'], 'callback_data': f'ws_ch:{r["chat_id"]}'}] for r in options]}
            self.pending[user_id] = {'setup_weather': True}
            await self.api_request('sendMessage', {'chat_id': user_id, 'text': 'Select channel', 'reply_markup': keyboard})
            return

        if text.startswith('/list_weather_channels') and self.is_superadmin(user_id):
            rows = self.list_weather_channels()
            if not rows:
                await self.api_request('sendMessage', {'chat_id': user_id, 'text': 'No weather channels'})
                return
            for r in rows:

                last = r['last_published_at']
                if last:
                    last = self.format_time(last, self.get_tz_offset(user_id))
                else:
                    last = 'never'
                keyboard = {
                    'inline_keyboard': [[
                        {'text': 'Run now', 'callback_data': f'wrnow:{r["channel_id"]}'},
                        {'text': 'Stop', 'callback_data': f'wstop:{r["channel_id"]}'}
                    ]]
                }
                await self.api_request(
                    'sendMessage',
                    {
                        'chat_id': user_id,
                        'text': f"{r['title'] or r['channel_id']} at {r['post_time']} last {last}",
                        'reply_markup': keyboard,
                    },
                )

            return

        if text.startswith('/set_assets_channel') and self.is_superadmin(user_id):
            cur = self.db.execute('SELECT chat_id, title FROM channels')
            rows = cur.fetchall()
            if not rows:
                await self.api_request('sendMessage', {'chat_id': user_id, 'text': 'No channels available'})
                return
            keyboard = {'inline_keyboard': [[{'text': r['title'], 'callback_data': f'asset_ch:{r["chat_id"]}'}] for r in rows]}
            self.pending[user_id] = {'set_assets': True}
            await self.api_request('sendMessage', {'chat_id': user_id, 'text': 'Select asset channel', 'reply_markup': keyboard})
            return



        if text.startswith('/weather') and self.is_superadmin(user_id):

            parts = text.split(maxsplit=1)
            if len(parts) > 1 and parts[1].lower() == 'now':
                await self.collect_weather(force=True)
                await self.collect_sea(force=True)

            cur = self.db.execute('SELECT id, name FROM cities ORDER BY id')
            rows = cur.fetchall()
            if not rows:
                await self.api_request('sendMessage', {'chat_id': user_id, 'text': 'No cities'})
                return
            lines = []
            for r in rows:
                w = self.db.execute(
                    'SELECT temperature, weather_code, wind_speed, is_day, timestamp FROM weather_cache_hour WHERE city_id=? ORDER BY timestamp DESC LIMIT 1',
                    (r['id'],),
                ).fetchone()
                if w:
                    emoji = weather_emoji(w['weather_code'], w['is_day'])
                    lines.append(
                        f"{r['name']}: {w['temperature']:.1f}°C {emoji} wind {w['wind_speed']:.1f} m/s at {w['timestamp']}"

                    )
                else:
                    lines.append(f"{r['name']}: no data")

            cur = self.db.execute('SELECT id, name FROM seas ORDER BY id')
            sea_rows = cur.fetchall()
            for r in sea_rows:
                row = self._get_sea_cache(r['id'])
                if row and all(row[k] is not None for k in row.keys()):
                    emoji = "\U0001F30A"
                    lines.append(
                        f"{r['name']}: {emoji} {row['current']:.1f}°C {row['morning']:.1f}/{row['day']:.1f}/{row['evening']:.1f}/{row['night']:.1f}"
                    )
                else:
                    lines.append(f"{r['name']}: no data")
            await self.api_request('sendMessage', {'chat_id': user_id, 'text': '\n'.join(lines)})
            return

        if text.startswith('/regweather') and self.is_superadmin(user_id):
            parts = text.split(maxsplit=2)
            if len(parts) < 3:
                await self.api_request('sendMessage', {
                    'chat_id': user_id,
                    'text': 'Usage: /regweather <post_url> <template>'
                })
                return
            parsed = await self.parse_post_url(parts[1])
            if not parsed:
                await self.api_request('sendMessage', {'chat_id': user_id, 'text': 'Invalid post URL'})
                return
            template = parts[2]
            chat_id, msg_id = parsed
            resp = await self.api_request('forwardMessage', {
                'chat_id': user_id,
                'from_chat_id': chat_id,
                'message_id': msg_id
            })
            if not resp.get('ok'):
                await self.api_request('sendMessage', {'chat_id': user_id, 'text': 'Cannot read post'})
                return

            base_text = resp['result'].get('text')
            base_caption = resp['result'].get('caption')
            if base_text and WEATHER_SEPARATOR in base_text:
                base_text = base_text.split(WEATHER_SEPARATOR, 1)[1]
            if base_caption and WEATHER_SEPARATOR in base_caption:
                base_caption = base_caption.split(WEATHER_SEPARATOR, 1)[1]
            markup = resp['result'].get('reply_markup')

            if base_text is None and base_caption is None:
                base_text = ''
            await self.api_request('deleteMessage', {'chat_id': user_id, 'message_id': resp['result']['message_id']})
            self.db.execute(

                'INSERT OR REPLACE INTO weather_posts (chat_id, message_id, template, base_text, base_caption, reply_markup) VALUES (?, ?, ?, ?, ?, ?)',
                (chat_id, msg_id, template, base_text, base_caption, json.dumps(markup) if markup else None)

            )
            self.db.commit()
            await self.update_weather_posts({int(m.group(1)) for m in re.finditer(r"{(\d+)\|", template)})
            await self.api_request('sendMessage', {
                'chat_id': user_id,
                'text': 'Weather post registered'
            })
            return



        # handle time input for scheduling
        if user_id in self.pending and 'await_time' in self.pending[user_id]:
            time_str = text.strip()
            try:
                if len(time_str.split()) == 1:
                    dt = datetime.strptime(time_str, '%H:%M')
                    pub_time = datetime.combine(date.today(), dt.time())
                else:
                    pub_time = datetime.strptime(time_str, '%d.%m.%Y %H:%M')
            except ValueError:
                await self.api_request('sendMessage', {
                    'chat_id': user_id,
                    'text': 'Invalid time format'
                })
                return
            offset = self.get_tz_offset(user_id)
            pub_time_utc = pub_time - self.parse_offset(offset)
            if pub_time_utc <= datetime.utcnow():
                await self.api_request('sendMessage', {
                    'chat_id': user_id,
                    'text': 'Time must be in future'
                })
                return
            data = self.pending.pop(user_id)
            if 'reschedule_id' in data:
                self.update_schedule_time(data['reschedule_id'], pub_time_utc.isoformat())
                await self.api_request('sendMessage', {
                    'chat_id': user_id,
                    'text': f'Rescheduled for {self.format_time(pub_time_utc.isoformat(), offset)}'
                })
            else:
                test = await self.api_request(
                    'forwardMessage',
                    {
                        'chat_id': user_id,
                        'from_chat_id': data['from_chat_id'],
                        'message_id': data['message_id']
                    }
                )
                if not test.get('ok'):
                    await self.api_request('sendMessage', {
                        'chat_id': user_id,
                        'text': f"Add the bot to channel {data['from_chat_id']} (reader role) first"
                    })
                    return
                self.add_schedule(data['from_chat_id'], data['message_id'], data['selected'], pub_time_utc.isoformat())
                await self.api_request('sendMessage', {
                    'chat_id': user_id,
                    'text': f"Scheduled to {len(data['selected'])} channels for {self.format_time(pub_time_utc.isoformat(), offset)}"
                })
            return

        if user_id in self.pending and self.pending[user_id].get('weather_time'):
            time_str = text.strip()
            try:
                dt = datetime.strptime(time_str, '%H:%M')
            except ValueError:
                await self.api_request('sendMessage', {'chat_id': user_id, 'text': 'Invalid time format'})
                return
            self.add_weather_channel(self.pending[user_id]['channel'], time_str)
            del self.pending[user_id]
            await self.api_request('sendMessage', {'chat_id': user_id, 'text': 'Weather channel registered'})
            return

        # start scheduling on forwarded message
        if 'forward_from_chat' in message and self.is_authorized(user_id):
            from_chat = message['forward_from_chat']['id']
            msg_id = message['forward_from_message_id']
            cur = self.db.execute('SELECT chat_id, title FROM channels')
            rows = cur.fetchall()
            if not rows:
                await self.api_request('sendMessage', {
                    'chat_id': user_id,
                    'text': 'No channels available'
                })
                return
            keyboard = {
                'inline_keyboard': [
                    [{'text': r['title'], 'callback_data': f'addch:{r["chat_id"]}'}] for r in rows
                ] + [[{'text': 'Done', 'callback_data': 'chdone'}]]
            }
            self.pending[user_id] = {
                'from_chat_id': from_chat,
                'message_id': msg_id,
                'selected': set()
            }
            await self.api_request('sendMessage', {
                'chat_id': user_id,
                'text': 'Select channels',
                'reply_markup': keyboard
            })
            return
        else:
            if not self.is_authorized(user_id):
                await self.api_request('sendMessage', {
                    'chat_id': user_id,
                    'text': 'Not authorized'
                })
            else:
                await self.api_request('sendMessage', {
                    'chat_id': user_id,
                    'text': 'Please forward a post from a channel'
                })

    async def handle_callback(self, query):
        user_id = query['from']['id']
        data = query['data']
        if data.startswith('addch:') and user_id in self.pending:
            chat_id = int(data.split(':')[1])
            if 'selected' in self.pending[user_id]:
                s = self.pending[user_id]['selected']
                if chat_id in s:
                    s.remove(chat_id)
                else:
                    s.add(chat_id)
        elif data == 'chdone' and user_id in self.pending:
            info = self.pending[user_id]
            if not info.get('selected'):
                await self.api_request('sendMessage', {'chat_id': user_id, 'text': 'Select at least one channel'})
            else:
                self.pending[user_id]['await_time'] = True
                await self.api_request('sendMessage', {
                    'chat_id': user_id,
                    'text': 'Enter time (HH:MM or DD.MM.YYYY HH:MM)'
                })
        elif data.startswith('ws_ch:') and user_id in self.pending and self.pending[user_id].get('setup_weather'):
            cid = int(data.split(':')[1])
            self.pending[user_id] = {'channel': cid, 'weather_time': False, 'setup_weather': True}
            keyboard = {'inline_keyboard': [[{'text': '17:55', 'callback_data': 'ws_time:17:55'}, {'text': 'Custom', 'callback_data': 'ws_custom'}]]}
            await self.api_request('sendMessage', {'chat_id': user_id, 'text': 'Select time', 'reply_markup': keyboard})
        elif data == 'ws_custom' and user_id in self.pending and self.pending[user_id].get('setup_weather'):
            self.pending[user_id]['weather_time'] = True
            await self.api_request('sendMessage', {'chat_id': user_id, 'text': 'Enter time HH:MM'})
        elif data.startswith('ws_time:') and user_id in self.pending and self.pending[user_id].get('setup_weather'):
            time_str = data.split(':', 1)[1]
            self.add_weather_channel(self.pending[user_id]['channel'], time_str)
            del self.pending[user_id]
            await self.api_request('sendMessage', {'chat_id': user_id, 'text': 'Weather channel registered'})
        elif data.startswith('asset_ch:') and user_id in self.pending and self.pending[user_id].get('set_assets'):
            cid = int(data.split(':')[1])
            self.set_asset_channel(cid)
            del self.pending[user_id]
            await self.api_request('sendMessage', {'chat_id': user_id, 'text': 'Asset channel set'})
        elif data.startswith('wrnow:') and self.is_superadmin(user_id):
            cid = int(data.split(':')[1])

            ok = await self.publish_weather(cid, None, record=False)
            msg = 'Posted' if ok else 'No asset to publish'
            await self.api_request('sendMessage', {'chat_id': user_id, 'text': msg})

        elif data.startswith('wstop:') and self.is_superadmin(user_id):
            cid = int(data.split(':')[1])
            self.remove_weather_channel(cid)
            await self.api_request('sendMessage', {'chat_id': user_id, 'text': 'Channel removed'})
        elif data.startswith('wbtn_del:') and self.is_superadmin(user_id):
            _, cid, mid = data.split(':')
            chat_id = int(cid)
            msg_id = int(mid)
            row = self.db.execute(
                'SELECT base_markup FROM weather_link_posts WHERE chat_id=? AND message_id=?',
                (chat_id, msg_id),
            ).fetchone()
            markup = json.loads(row['base_markup']) if row and row['base_markup'] else {}
            await self.api_request(
                'editMessageReplyMarkup',
                {
                    'chat_id': chat_id,
                    'message_id': msg_id,
                    'reply_markup': markup,
                },
            )
            self.db.execute(
                'DELETE FROM weather_link_posts WHERE chat_id=? AND message_id=?',
                (chat_id, msg_id),
            )
            self.db.commit()
            await self.api_request('sendMessage', {'chat_id': user_id, 'text': 'Weather buttons removed'})
        elif data.startswith('approve:') and self.is_superadmin(user_id):
            uid = int(data.split(':')[1])
            if self.approve_user(uid):
                cur = self.db.execute('SELECT username FROM users WHERE user_id=?', (uid,))
                row = cur.fetchone()
                uname = row['username'] if row else None
                await self.api_request('sendMessage', {
                    'chat_id': user_id,
                    'text': f'{self.format_user(uid, uname)} approved',
                    'parse_mode': 'Markdown'
                })
                await self.api_request('sendMessage', {'chat_id': uid, 'text': 'You are approved'})
            else:
                await self.api_request('sendMessage', {'chat_id': user_id, 'text': 'User not in pending list'})
        elif data.startswith('reject:') and self.is_superadmin(user_id):
            uid = int(data.split(':')[1])
            if self.reject_user(uid):
                cur = self.db.execute('SELECT username FROM rejected_users WHERE user_id=?', (uid,))
                row = cur.fetchone()
                uname = row['username'] if row else None
                await self.api_request('sendMessage', {
                    'chat_id': user_id,
                    'text': f'{self.format_user(uid, uname)} rejected',
                    'parse_mode': 'Markdown'
                })
                await self.api_request('sendMessage', {'chat_id': uid, 'text': 'Your registration was rejected'})
            else:
                await self.api_request('sendMessage', {'chat_id': user_id, 'text': 'User not in pending list'})
        elif data.startswith('cancel:') and self.is_authorized(user_id):
            sid = int(data.split(':')[1])
            self.remove_schedule(sid)
            await self.api_request('sendMessage', {'chat_id': user_id, 'text': f'Schedule {sid} cancelled'})
        elif data.startswith('resch:') and self.is_authorized(user_id):
            sid = int(data.split(':')[1])
            self.pending[user_id] = {'reschedule_id': sid, 'await_time': True}
            await self.api_request('sendMessage', {'chat_id': user_id, 'text': 'Enter new time'})
        elif data.startswith('city_del:') and self.is_superadmin(user_id):
            cid = int(data.split(':')[1])
            self.db.execute('DELETE FROM cities WHERE id=?', (cid,))
            self.db.commit()
            await self.api_request('editMessageReplyMarkup', {
                'chat_id': query['message']['chat']['id'],
                'message_id': query['message']['message_id'],
                'reply_markup': {}
            })
            await self.api_request('sendMessage', {'chat_id': user_id, 'text': f'City {cid} deleted'})
        elif data.startswith('sea_del:') and self.is_superadmin(user_id):
            sid = int(data.split(':')[1])
            self.db.execute('DELETE FROM seas WHERE id=?', (sid,))
            self.db.commit()
            await self.api_request('editMessageReplyMarkup', {
                'chat_id': query['message']['chat']['id'],
                'message_id': query['message']['message_id'],
                'reply_markup': {}
            })
            await self.api_request('sendMessage', {'chat_id': user_id, 'text': f'Sea {sid} deleted'})
        await self.api_request('answerCallbackQuery', {'callback_query_id': query['id']})


    async def process_due(self):
        """Publish due scheduled messages."""
        now = datetime.utcnow().isoformat()
        logging.info("Scheduler check at %s", now)
        cur = self.db.execute(
            'SELECT * FROM schedule WHERE sent=0 AND publish_time<=? ORDER BY publish_time',
            (now,),
        )
        rows = cur.fetchall()
        logging.info("Due ids: %s", [r['id'] for r in rows])
        for row in rows:
            try:
                resp = await self.api_request(
                    'forwardMessage',
                    {
                        'chat_id': row['target_chat_id'],
                        'from_chat_id': row['from_chat_id'],
                        'message_id': row['message_id'],
                    },
                )
                ok = resp.get('ok', False)
                if not ok and resp.get('error_code') == 400 and 'not' in resp.get('description', '').lower():
                    resp = await self.api_request(
                        'copyMessage',
                        {
                            'chat_id': row['target_chat_id'],
                            'from_chat_id': row['from_chat_id'],
                            'message_id': row['message_id'],
                        },
                    )
                    ok = resp.get('ok', False)
                if ok:
                    self.db.execute(
                        'UPDATE schedule SET sent=1, sent_at=? WHERE id=?',
                        (datetime.utcnow().isoformat(), row['id']),
                    )
                    self.db.commit()
                    logging.info('Published schedule %s', row['id'])
                else:
                    logging.error('Failed to publish %s: %s', row['id'], resp)
            except Exception:
                logging.exception('Error publishing schedule %s', row['id'])

    async def process_weather_channels(self):
        now_utc = datetime.utcnow()
        offset = self.parse_offset(TZ_OFFSET)
        local_now = now_utc + offset
        cur = self.db.execute(
            "SELECT channel_id, post_time, last_published_at FROM weather_publish_channels"
        )
        for r in cur.fetchall():
            try:
                if r["last_published_at"]:
                    last = datetime.fromisoformat(r["last_published_at"])

                    if (last + offset).date() == local_now.date():

                        continue
                hh, mm = map(int, r["post_time"].split(":"))
                scheduled = datetime.combine(local_now.date(), datetime.min.time()).replace(hour=hh, minute=mm)
                if local_now >= scheduled:
                    await self.publish_weather(r["channel_id"], None)
            except Exception:
                logging.exception("Failed to publish weather for %s", r["channel_id"])

    async def schedule_loop(self):
        """Background scheduler running at configurable intervals."""

        try:
            logging.info("Scheduler loop started")
            while self.running:
                await self.process_due()
                try:
                    await self.collect_weather()
                    await self.collect_sea()

                    await self.process_weather_channels()
                except Exception:
                    logging.exception('Weather collection failed')
                await asyncio.sleep(SCHED_INTERVAL_SEC)
        except asyncio.CancelledError:
            pass


async def ensure_webhook(bot: Bot, base_url: str):
    expected = base_url.rstrip('/') + '/webhook'
    info = await bot.api_request('getWebhookInfo')
    current = info.get('result', {}).get('url')
    if current != expected:
        logging.info('Registering webhook %s', expected)
        resp = await bot.api_request('setWebhook', {'url': expected})
        if not resp.get('ok'):
            logging.error('Failed to register webhook: %s', resp)
            raise RuntimeError(f"Webhook registration failed: {resp}")
        logging.info('Webhook registered successfully')
    else:
        logging.info('Webhook already registered at %s', current)

async def handle_webhook(request):
    bot: Bot = request.app['bot']
    try:
        data = await request.json()
        logging.info("Received webhook: %s", data)
    except Exception:
        logging.exception("Invalid webhook payload")
        return web.Response(text='bad request', status=400)
    try:
        await bot.handle_update(data)
    except Exception:
        logging.exception("Error handling update")
        return web.Response(text='error', status=500)
    return web.Response(text='ok')

def create_app():
    app = web.Application()

    token = os.getenv("TELEGRAM_BOT_TOKEN")
    if not token:
        raise RuntimeError("TELEGRAM_BOT_TOKEN not found in environment variables")

    bot = Bot(token, DB_PATH)
    app['bot'] = bot

    app.router.add_post('/webhook', handle_webhook)

    webhook_base = os.getenv("WEBHOOK_URL")
    if not webhook_base:
        raise RuntimeError("WEBHOOK_URL not found in environment variables")

    async def start_background(app: web.Application):
        logging.info("Application startup")
        try:
            await bot.start()
            await ensure_webhook(bot, webhook_base)
        except Exception:
            logging.exception("Error during startup")
            raise
        app['schedule_task'] = asyncio.create_task(bot.schedule_loop())

    async def cleanup_background(app: web.Application):
        await bot.close()
        app['schedule_task'].cancel()
        with contextlib.suppress(asyncio.CancelledError):
            await app['schedule_task']


    app.on_startup.append(start_background)
    app.on_cleanup.append(cleanup_background)

    return app


if __name__ == '__main__':

    web.run_app(create_app(), port=int(os.getenv("PORT", 8080)))

<|MERGE_RESOLUTION|>--- conflicted
+++ resolved
@@ -876,15 +876,10 @@
             base = json.loads(r["base_markup"]) if r["base_markup"] else {"inline_keyboard": []}
             buttons = base.get("inline_keyboard", [])
             for t in json.loads(r["button_texts"]):
-<<<<<<< HEAD
+
                 rendered = self._render_template(t) or t
                 buttons.append([{"text": rendered, "url": url}])
-=======
-
-                rendered = self._render_template(t) or t
-                buttons.append([{"text": rendered, "url": url}])
-
->>>>>>> d0677572
+
             await self.api_request(
                 "editMessageReplyMarkup",
                 {
@@ -1464,15 +1459,10 @@
             else:
                 base_buttons = json.loads(base_markup)['inline_keyboard'] if base_markup else []
             texts.append(btn_text)
-<<<<<<< HEAD
+
             rendered_texts = [self._render_template(t) or t for t in texts]
             keyboard_buttons = base_buttons + [[{'text': t, 'url': url}] for t in rendered_texts]
-=======
-
-            rendered_texts = [self._render_template(t) or t for t in texts]
-            keyboard_buttons = base_buttons + [[{'text': t, 'url': url}] for t in rendered_texts]
-
->>>>>>> d0677572
+
             resp = await self.api_request(
                 'editMessageReplyMarkup',
                 {
@@ -1588,15 +1578,10 @@
                 await self.api_request('sendMessage', {'chat_id': user_id, 'text': 'No weather posts'})
                 return
             for r in rows:
-<<<<<<< HEAD
+
                 rendered = [self._render_template(t) or t for t in json.loads(r['button_texts'])]
                 texts = ', '.join(rendered)
-=======
-
-                rendered = [self._render_template(t) or t for t in json.loads(r['button_texts'])]
-                texts = ', '.join(rendered)
-
->>>>>>> d0677572
+
                 keyboard = {'inline_keyboard': [[{'text': 'Remove buttons', 'callback_data': f'wbtn_del:{r["chat_id"]}:{r["message_id"]}'}]]}
                 await self.api_request(
                     'sendMessage',
