--- conflicted
+++ resolved
@@ -19,10 +19,6 @@
     """CREATE TABLE IF NOT EXISTS users (
             user_id INTEGER PRIMARY KEY,
             username TEXT,
-<<<<<<< HEAD
-
-=======
->>>>>>> a5ebdcd0
             is_superadmin INTEGER DEFAULT 0,
             tz_offset TEXT
         )""",
@@ -35,10 +31,6 @@
             user_id INTEGER PRIMARY KEY,
             username TEXT,
             rejected_at TEXT
-<<<<<<< HEAD
-
-=======
->>>>>>> a5ebdcd0
         )""",
     """CREATE TABLE IF NOT EXISTS channels (
             chat_id INTEGER PRIMARY KEY,
@@ -67,13 +59,7 @@
         # ensure new columns exist when upgrading
         for table, column in (
             ("users", "username"),
-<<<<<<< HEAD
-
             ("users", "tz_offset"),
-
-=======
-            ("users", "tz_offset"),
->>>>>>> a5ebdcd0
             ("pending_users", "username"),
             ("rejected_users", "username"),
         ):
@@ -151,18 +137,10 @@
     def approve_user(self, uid: int) -> bool:
         if not self.is_pending(uid):
             return False
-<<<<<<< HEAD
-
-=======
->>>>>>> a5ebdcd0
         cur = self.db.execute('SELECT username FROM pending_users WHERE user_id=?', (uid,))
         row = cur.fetchone()
         username = row['username'] if row else None
         self.db.execute('DELETE FROM pending_users WHERE user_id=?', (uid,))
-<<<<<<< HEAD
-
-=======
->>>>>>> a5ebdcd0
         self.db.execute(
             'INSERT OR IGNORE INTO users (user_id, username, tz_offset) VALUES (?, ?, ?)',
             (uid, username, TZ_OFFSET)
@@ -170,10 +148,6 @@
         if username:
             self.db.execute('UPDATE users SET username=? WHERE user_id=?', (username, uid))
         self.db.execute('DELETE FROM rejected_users WHERE user_id=?', (uid,))
-<<<<<<< HEAD
-
-=======
->>>>>>> a5ebdcd0
         self.db.commit()
         logging.info('Approved user %s', uid)
         return True
@@ -181,10 +155,6 @@
     def reject_user(self, uid: int) -> bool:
         if not self.is_pending(uid):
             return False
-<<<<<<< HEAD
-
-=======
->>>>>>> a5ebdcd0
         cur = self.db.execute('SELECT username FROM pending_users WHERE user_id=?', (uid,))
         row = cur.fetchone()
         username = row['username'] if row else None
@@ -192,10 +162,6 @@
         self.db.execute(
             'INSERT OR REPLACE INTO rejected_users (user_id, username, rejected_at) VALUES (?, ?, ?)',
             (uid, username, datetime.utcnow().isoformat()),
-<<<<<<< HEAD
-
-=======
->>>>>>> a5ebdcd0
         )
         self.db.commit()
         logging.info('Rejected user %s', uid)
@@ -207,17 +173,10 @@
 
     def list_scheduled(self):
         cur = self.db.execute(
-<<<<<<< HEAD
-
-            'SELECT id, target_chat_id, publish_time, from_chat_id, message_id '
-            'FROM schedule WHERE sent=0 ORDER BY publish_time'
-
-=======
             'SELECT s.id, s.target_chat_id, c.title as target_title, '
             's.publish_time, s.from_chat_id, s.message_id '
             'FROM schedule s LEFT JOIN channels c ON s.target_chat_id=c.chat_id '
             'WHERE s.sent=0 ORDER BY s.publish_time'
->>>>>>> a5ebdcd0
         )
         return cur.fetchall()
 
@@ -245,10 +204,6 @@
         label = f"@{username}" if username else str(user_id)
         return f"[{label}](tg://user?id={user_id})"
 
-<<<<<<< HEAD
-
-=======
->>>>>>> a5ebdcd0
     @staticmethod
     def parse_offset(offset: str) -> timedelta:
         sign = -1 if offset.startswith('-') else 1
@@ -265,10 +220,6 @@
         row = cur.fetchone()
         return row['tz_offset'] if row and row['tz_offset'] else TZ_OFFSET
 
-<<<<<<< HEAD
-
-=======
->>>>>>> a5ebdcd0
     def is_authorized(self, user_id):
         return self.get_user(user_id) is not None
 
@@ -297,10 +248,6 @@
                 })
                 return
 
-<<<<<<< HEAD
-
-=======
->>>>>>> a5ebdcd0
             if self.is_pending(user_id):
                 await self.api_request('sendMessage', {
                     'chat_id': user_id,
@@ -311,13 +258,7 @@
             cur = self.db.execute('SELECT COUNT(*) FROM users')
             user_count = cur.fetchone()[0]
             if user_count == 0:
-<<<<<<< HEAD
-
                 self.db.execute('INSERT INTO users (user_id, username, is_superadmin, tz_offset) VALUES (?, ?, 1, ?)', (user_id, username, TZ_OFFSET))
-
-=======
-                self.db.execute('INSERT INTO users (user_id, username, is_superadmin, tz_offset) VALUES (?, ?, 1, ?)', (user_id, username, TZ_OFFSET))
->>>>>>> a5ebdcd0
                 self.db.commit()
                 logging.info('Registered %s as superadmin', user_id)
                 await self.api_request('sendMessage', {
@@ -335,15 +276,8 @@
                 return
 
             self.db.execute(
-<<<<<<< HEAD
-
                 'INSERT OR IGNORE INTO pending_users (user_id, username, requested_at) VALUES (?, ?, ?)',
                 (user_id, username, datetime.utcnow().isoformat())
-
-=======
-                'INSERT OR IGNORE INTO pending_users (user_id, username, requested_at) VALUES (?, ?, ?)',
-                (user_id, username, datetime.utcnow().isoformat())
->>>>>>> a5ebdcd0
             )
             self.db.commit()
             logging.info('User %s added to pending queue', user_id)
@@ -398,10 +332,6 @@
 
         if text.startswith('/list_users') and self.is_superadmin(user_id):
             cur = self.db.execute('SELECT user_id, username, is_superadmin FROM users')
-<<<<<<< HEAD
-
-=======
->>>>>>> a5ebdcd0
             rows = cur.fetchall()
             msg = '\n'.join(
                 f"{self.format_user(r['user_id'], r['username'])} {'(admin)' if r['is_superadmin'] else ''}"
@@ -412,10 +342,6 @@
                 'text': msg or 'No users',
                 'parse_mode': 'Markdown'
             })
-<<<<<<< HEAD
-
-=======
->>>>>>> a5ebdcd0
             return
 
         if text.startswith('/pending') and self.is_superadmin(user_id):
@@ -464,10 +390,6 @@
                     await self.api_request('sendMessage', {'chat_id': user_id, 'text': 'User not in pending list'})
             return
 
-<<<<<<< HEAD
-
-=======
->>>>>>> a5ebdcd0
         if text.startswith('/reject') and self.is_superadmin(user_id):
             parts = text.split()
             if len(parts) == 2:
@@ -487,10 +409,6 @@
             return
 
         if text.startswith('/channels') and self.is_superadmin(user_id):
-<<<<<<< HEAD
-
-=======
->>>>>>> a5ebdcd0
             cur = self.db.execute('SELECT chat_id, title FROM channels')
             rows = cur.fetchall()
             msg = '\n'.join(f"{r['title']} ({r['chat_id']})" for r in rows)
@@ -502,17 +420,9 @@
                 'SELECT target_chat_id, sent_at FROM schedule WHERE sent=1 ORDER BY sent_at DESC LIMIT 10'
             )
             rows = cur.fetchall()
-<<<<<<< HEAD
-
             offset = self.get_tz_offset(user_id)
             msg = '\n'.join(
                 f"{r['target_chat_id']} at {self.format_time(r['sent_at'], offset)}"
-
-=======
-            offset = self.get_tz_offset(user_id)
-            msg = '\n'.join(
-                f"{r['target_chat_id']} at {self.format_time(r['sent_at'], offset)}"
->>>>>>> a5ebdcd0
                 for r in rows
             )
             await self.api_request('sendMessage', {'chat_id': user_id, 'text': msg or 'No history'})
@@ -523,28 +433,16 @@
             if not rows:
                 await self.api_request('sendMessage', {'chat_id': user_id, 'text': 'No scheduled posts'})
                 return
-<<<<<<< HEAD
-
-=======
->>>>>>> a5ebdcd0
             offset = self.get_tz_offset(user_id)
             for r in rows:
                 ok = False
                 try:
                     resp = await self.api_request('forwardMessage', {
-<<<<<<< HEAD
-
-=======
->>>>>>> a5ebdcd0
                         'chat_id': user_id,
                         'from_chat_id': r['from_chat_id'],
                         'message_id': r['message_id']
                     })
                     ok = resp.get('ok', False)
-<<<<<<< HEAD
-
-=======
->>>>>>> a5ebdcd0
                     if not ok and resp.get('error_code') == 400 and 'not' in resp.get('description', '').lower():
                         resp = await self.api_request('copyMessage', {
                             'chat_id': user_id,
@@ -554,10 +452,6 @@
                         ok = resp.get('ok', False)
                 except Exception:
                     logging.exception('Failed to forward message %s', r['id'])
-<<<<<<< HEAD
-
-=======
->>>>>>> a5ebdcd0
                 if not ok:
                     link = None
                     if str(r['from_chat_id']).startswith('-100'):
@@ -573,15 +467,6 @@
                         {'text': 'Reschedule', 'callback_data': f'resch:{r["id"]}'}
                     ]]
                 }
-<<<<<<< HEAD
-                await self.api_request('sendMessage', {
-                    'chat_id': user_id,
-
-                    'text': f"{r['id']}: {r['target_chat_id']} at {self.format_time(r['publish_time'], offset)}",
-                    'reply_markup': keyboard
-                })
-
-=======
                 target = (
                     f"{r['target_title']} ({r['target_chat_id']})"
                     if r['target_title'] else str(r['target_chat_id'])
@@ -591,7 +476,6 @@
                     'text': f"{r['id']}: {target} at {self.format_time(r['publish_time'], offset)}",
                     'reply_markup': keyboard
                 })
->>>>>>> a5ebdcd0
             return
 
         # handle time input for scheduling
@@ -619,20 +503,12 @@
                 return
             data = self.pending.pop(user_id)
             if 'reschedule_id' in data:
-<<<<<<< HEAD
-
-=======
->>>>>>> a5ebdcd0
                 self.update_schedule_time(data['reschedule_id'], pub_time_utc.isoformat())
                 await self.api_request('sendMessage', {
                     'chat_id': user_id,
                     'text': f'Rescheduled for {self.format_time(pub_time_utc.isoformat(), offset)}'
                 })
             else:
-<<<<<<< HEAD
-
-=======
->>>>>>> a5ebdcd0
                 test = await self.api_request(
                     'forwardMessage',
                     {
@@ -647,18 +523,10 @@
                         'text': f"Add the bot to channel {data['from_chat_id']} (reader role) first"
                     })
                     return
-<<<<<<< HEAD
-
-=======
->>>>>>> a5ebdcd0
                 self.add_schedule(data['from_chat_id'], data['message_id'], data['selected'], pub_time_utc.isoformat())
                 await self.api_request('sendMessage', {
                     'chat_id': user_id,
                     'text': f"Scheduled to {len(data['selected'])} channels for {self.format_time(pub_time_utc.isoformat(), offset)}"
-<<<<<<< HEAD
-
-=======
->>>>>>> a5ebdcd0
                 })
             return
 
@@ -707,10 +575,6 @@
         data = query['data']
         if data.startswith('addch:') and user_id in self.pending:
             chat_id = int(data.split(':')[1])
-<<<<<<< HEAD
-
-=======
->>>>>>> a5ebdcd0
             if 'selected' in self.pending[user_id]:
                 s = self.pending[user_id]['selected']
                 if chat_id in s:
@@ -738,20 +602,12 @@
                     'text': f'{self.format_user(uid, uname)} approved',
                     'parse_mode': 'Markdown'
                 })
-<<<<<<< HEAD
-
-=======
->>>>>>> a5ebdcd0
                 await self.api_request('sendMessage', {'chat_id': uid, 'text': 'You are approved'})
             else:
                 await self.api_request('sendMessage', {'chat_id': user_id, 'text': 'User not in pending list'})
         elif data.startswith('reject:') and self.is_superadmin(user_id):
             uid = int(data.split(':')[1])
             if self.reject_user(uid):
-<<<<<<< HEAD
-
-=======
->>>>>>> a5ebdcd0
                 cur = self.db.execute('SELECT username FROM rejected_users WHERE user_id=?', (uid,))
                 row = cur.fetchone()
                 uname = row['username'] if row else None
@@ -771,52 +627,29 @@
             sid = int(data.split(':')[1])
             self.pending[user_id] = {'reschedule_id': sid, 'await_time': True}
             await self.api_request('sendMessage', {'chat_id': user_id, 'text': 'Enter new time'})
-<<<<<<< HEAD
-
-=======
->>>>>>> a5ebdcd0
         await self.api_request('answerCallbackQuery', {'callback_query_id': query['id']})
 
 
     async def process_due(self):
         """Publish due scheduled messages."""
-<<<<<<< HEAD
-
         now = datetime.utcnow().isoformat()
         logging.info("Scheduler check at %s", now)
-
-=======
-        now = datetime.utcnow().isoformat()
-        logging.info("Scheduler check at %s", now)
->>>>>>> a5ebdcd0
         cur = self.db.execute(
             'SELECT * FROM schedule WHERE sent=0 AND publish_time<=? ORDER BY publish_time',
             (now,),
         )
         rows = cur.fetchall()
-<<<<<<< HEAD
-
-=======
->>>>>>> a5ebdcd0
         logging.info("Due ids: %s", [r['id'] for r in rows])
         for row in rows:
             try:
                 resp = await self.api_request(
                     'forwardMessage',
-<<<<<<< HEAD
-
-=======
->>>>>>> a5ebdcd0
                     {
                         'chat_id': row['target_chat_id'],
                         'from_chat_id': row['from_chat_id'],
                         'message_id': row['message_id'],
                     },
                 )
-<<<<<<< HEAD
-
-=======
->>>>>>> a5ebdcd0
                 ok = resp.get('ok', False)
                 if not ok and resp.get('error_code') == 400 and 'not' in resp.get('description', '').lower():
                     resp = await self.api_request(
@@ -832,10 +665,6 @@
                     self.db.execute(
                         'UPDATE schedule SET sent=1, sent_at=? WHERE id=?',
                         (datetime.utcnow().isoformat(), row['id']),
-<<<<<<< HEAD
-
-=======
->>>>>>> a5ebdcd0
                     )
                     self.db.commit()
                     logging.info('Published schedule %s', row['id'])
@@ -846,22 +675,12 @@
 
     async def schedule_loop(self):
         """Background scheduler running at configurable intervals."""
-<<<<<<< HEAD
-
-=======
->>>>>>> a5ebdcd0
 
         try:
             logging.info("Scheduler loop started")
             while self.running:
                 await self.process_due()
-<<<<<<< HEAD
-
                 await asyncio.sleep(SCHED_INTERVAL_SEC)
-
-=======
-                await asyncio.sleep(SCHED_INTERVAL_SEC)
->>>>>>> a5ebdcd0
         except asyncio.CancelledError:
             pass
 
