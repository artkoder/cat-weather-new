import asyncio
import json
import logging
import os
import sqlite3
from datetime import datetime, date, timedelta, timezone
import contextlib
import re

from aiohttp import web, ClientSession

logging.basicConfig(level=logging.INFO)

DB_PATH = os.getenv("DB_PATH", "bot.db")
TZ_OFFSET = os.getenv("TZ_OFFSET", "+00:00")
SCHED_INTERVAL_SEC = int(os.getenv("SCHED_INTERVAL_SEC", "30"))
WMO_EMOJI = {
    0: "\u2600\ufe0f",
    1: "\U0001F324",
    2: "\u26c5",
    3: "\u2601\ufe0f",
    45: "\U0001F32B",
    48: "\U0001F32B",
    51: "\U0001F327",
    53: "\U0001F327",
    55: "\U0001F327",
    61: "\U0001F327",
    63: "\U0001F327",
    65: "\U0001F327",
    71: "\u2744\ufe0f",
    73: "\u2744\ufe0f",
    75: "\u2744\ufe0f",
    80: "\U0001F327",
    81: "\U0001F327",
    82: "\U0001F327",
    95: "\u26c8\ufe0f",
    96: "\u26c8\ufe0f",
    99: "\u26c8\ufe0f",
}


CREATE_TABLES = [
    """CREATE TABLE IF NOT EXISTS users (
            user_id INTEGER PRIMARY KEY,
            username TEXT,
            is_superadmin INTEGER DEFAULT 0,
            tz_offset TEXT
        )""",
    """CREATE TABLE IF NOT EXISTS pending_users (
            user_id INTEGER PRIMARY KEY,
            username TEXT,
            requested_at TEXT
        )""",
    """CREATE TABLE IF NOT EXISTS rejected_users (
            user_id INTEGER PRIMARY KEY,
            username TEXT,
            rejected_at TEXT
        )""",
    """CREATE TABLE IF NOT EXISTS channels (
            chat_id INTEGER PRIMARY KEY,
            title TEXT
        )""",
        """CREATE TABLE IF NOT EXISTS schedule (
            id INTEGER PRIMARY KEY AUTOINCREMENT,
            from_chat_id INTEGER,
            message_id INTEGER,
            target_chat_id INTEGER,
            publish_time TEXT,
            sent INTEGER DEFAULT 0,
            sent_at TEXT
        )""",
    """CREATE TABLE IF NOT EXISTS cities (
            id INTEGER PRIMARY KEY,
            name TEXT NOT NULL,
            lat REAL NOT NULL,
            lon REAL NOT NULL,
            UNIQUE(name)
        )""",
    """CREATE TABLE IF NOT EXISTS weather_cache (
            id INTEGER PRIMARY KEY,
            city_id INTEGER NOT NULL,
            fetched_at DATETIME NOT NULL,
            provider TEXT NOT NULL,
            period TEXT NOT NULL,
            temp REAL,
            wmo_code INTEGER,

            wind REAL
        )""",
    """CREATE UNIQUE INDEX IF NOT EXISTS weather_cache_day
            ON weather_cache(city_id, period, DATE(fetched_at))""",

    """CREATE TABLE IF NOT EXISTS weather_posts (
            id INTEGER PRIMARY KEY,
            chat_id BIGINT NOT NULL,
            message_id BIGINT NOT NULL,
            city_id INTEGER NOT NULL,
            UNIQUE(chat_id, message_id)
        )""",
]


class Bot:
    def __init__(self, token: str, db_path: str):
        self.api_url = f"https://api.telegram.org/bot{token}"
        self.db = sqlite3.connect(db_path)
        self.db.row_factory = sqlite3.Row
        for stmt in CREATE_TABLES:
            self.db.execute(stmt)
        self.db.commit()
        # ensure new columns exist when upgrading
        for table, column in (
            ("users", "username"),
            ("users", "tz_offset"),
            ("pending_users", "username"),
            ("rejected_users", "username"),
        ):
            cur = self.db.execute(f"PRAGMA table_info({table})")
            names = [r[1] for r in cur.fetchall()]
            if column not in names:
                self.db.execute(f"ALTER TABLE {table} ADD COLUMN {column} TEXT")
        self.db.commit()
        self.pending = {}
        self.failed_fetches: dict[int, tuple[int, datetime]] = {}
        self.session: ClientSession | None = None
        self.running = False

    async def start(self):
        self.session = ClientSession()
        self.running = True

    async def close(self):
        self.running = False
        if self.session:
            await self.session.close()

        self.db.close()

    async def api_request(self, method: str, data: dict = None):
        async with self.session.post(f"{self.api_url}/{method}", json=data) as resp:
            text = await resp.text()
            if resp.status != 200:
                logging.error("API HTTP %s for %s: %s", resp.status, method, text)
            try:
                result = json.loads(text)
            except Exception:
                logging.exception("Invalid response for %s: %s", method, text)
                return {}
            if not result.get("ok"):
                logging.error("API call %s failed: %s", method, result)
            else:
                logging.info("API call %s succeeded", method)
            return result

    async def fetch_open_meteo(self, lat: float, lon: float) -> dict | None:
        url = (
            "https://api.open-meteo.com/v1/forecast?latitude="
            f"{lat}&longitude={lon}&current_weather=true"
        )
        try:
            async with self.session.get(url) as resp:
                text = await resp.text()
                if resp.status != 200:
                    logging.error("Open-Meteo HTTP %s: %s", resp.status, text)
                    return None
                data = json.loads(text)
        except Exception:
            logging.exception("Failed to fetch weather")
            return None
        logging.info("Weather response: %s", data.get("current"))
        return data

<<<<<<< HEAD
    async def collect_weather(self, force: bool = False):
=======
    async def collect_weather(self):
>>>>>>> 5ed50830
        cur = self.db.execute("SELECT id, lat, lon FROM cities")
        for c in cur.fetchall():
            try:
                row = self.db.execute(
                    "SELECT fetched_at FROM weather_cache WHERE city_id=? ORDER BY fetched_at DESC LIMIT 1",
                    (c["id"],),
                ).fetchone()
<<<<<<< HEAD
                now = datetime.utcnow()
                last_success = datetime.fromisoformat(row["fetched_at"]) if row else datetime.min

                attempts, last_attempt = self.failed_fetches.get(c["id"], (0, datetime.min))

                if not force:
                    if last_success > now - timedelta(hours=1):
                        continue
                    if attempts >= 3 and (now - last_attempt) < timedelta(hours=1):
                        continue
                    if attempts > 0 and (now - last_attempt) < timedelta(minutes=1):
                        continue
                    if attempts >= 3 and (now - last_attempt) >= timedelta(hours=1):
                        attempts = 0

                data = await self.fetch_open_meteo(c["lat"], c["lon"])
                if not data or "current" not in data:
                    self.failed_fetches[c["id"]] = (attempts + 1, now)
                    continue

                self.failed_fetches.pop(c["id"], None)
=======
                if row:
                    dt = datetime.fromisoformat(row["fetched_at"])
                    if dt > datetime.utcnow() - timedelta(hours=1):
                        continue
                data = await self.fetch_open_meteo(c["lat"], c["lon"])
                if not data or "current" not in data:
                    continue
>>>>>>> 5ed50830
                w = data["current"]
                self.db.execute(
                    "INSERT INTO weather_cache (city_id, fetched_at, provider, period, temp, wmo_code, wind) "
                    "VALUES (?, ?, 'open-meteo', 'current', ?, ?, ?)",
                    (
                        c["id"],
                        datetime.utcnow().isoformat(),
                        w.get("temperature_2m"),
                        w.get("weather_code"),
                        w.get("wind_speed_10m"),
                    ),
                )
                self.db.commit()
                logging.info(
                    "Cached weather for city %s: %s°C code %s",
                    c["id"],
                    w.get("temperature_2m"),
                    w.get("weather_code"),
                )
            except Exception:
                logging.exception("Error processing weather for city %s", c["id"])

    async def handle_update(self, update):
        if 'message' in update:
            await self.handle_message(update['message'])
        elif 'callback_query' in update:
            await self.handle_callback(update['callback_query'])
        elif 'my_chat_member' in update:
            await self.handle_my_chat_member(update['my_chat_member'])

    async def handle_my_chat_member(self, chat_update):
        chat = chat_update['chat']
        status = chat_update['new_chat_member']['status']
        if status in {'administrator', 'creator'}:
            self.db.execute(
                'INSERT OR REPLACE INTO channels (chat_id, title) VALUES (?, ?)',
                (chat['id'], chat.get('title', chat.get('username', '')))
            )
            self.db.commit()
            logging.info("Added channel %s", chat['id'])
        else:
            self.db.execute('DELETE FROM channels WHERE chat_id=?', (chat['id'],))
            self.db.commit()
            logging.info("Removed channel %s", chat['id'])

    def get_user(self, user_id):
        cur = self.db.execute('SELECT * FROM users WHERE user_id=?', (user_id,))
        return cur.fetchone()

    def is_pending(self, user_id: int) -> bool:
        cur = self.db.execute('SELECT 1 FROM pending_users WHERE user_id=?', (user_id,))
        return cur.fetchone() is not None

    def pending_count(self) -> int:
        cur = self.db.execute('SELECT COUNT(*) FROM pending_users')
        return cur.fetchone()[0]

    def approve_user(self, uid: int) -> bool:
        if not self.is_pending(uid):
            return False
        cur = self.db.execute('SELECT username FROM pending_users WHERE user_id=?', (uid,))
        row = cur.fetchone()
        username = row['username'] if row else None
        self.db.execute('DELETE FROM pending_users WHERE user_id=?', (uid,))
        self.db.execute(
            'INSERT OR IGNORE INTO users (user_id, username, tz_offset) VALUES (?, ?, ?)',
            (uid, username, TZ_OFFSET)
        )
        if username:
            self.db.execute('UPDATE users SET username=? WHERE user_id=?', (username, uid))
        self.db.execute('DELETE FROM rejected_users WHERE user_id=?', (uid,))
        self.db.commit()
        logging.info('Approved user %s', uid)
        return True

    def reject_user(self, uid: int) -> bool:
        if not self.is_pending(uid):
            return False
        cur = self.db.execute('SELECT username FROM pending_users WHERE user_id=?', (uid,))
        row = cur.fetchone()
        username = row['username'] if row else None
        self.db.execute('DELETE FROM pending_users WHERE user_id=?', (uid,))
        self.db.execute(
            'INSERT OR REPLACE INTO rejected_users (user_id, username, rejected_at) VALUES (?, ?, ?)',
            (uid, username, datetime.utcnow().isoformat()),
        )
        self.db.commit()
        logging.info('Rejected user %s', uid)
        return True

    def is_rejected(self, user_id: int) -> bool:
        cur = self.db.execute('SELECT 1 FROM rejected_users WHERE user_id=?', (user_id,))
        return cur.fetchone() is not None

    def list_scheduled(self):
        cur = self.db.execute(
            'SELECT s.id, s.target_chat_id, c.title as target_title, '
            's.publish_time, s.from_chat_id, s.message_id '
            'FROM schedule s LEFT JOIN channels c ON s.target_chat_id=c.chat_id '
            'WHERE s.sent=0 ORDER BY s.publish_time'
        )
        return cur.fetchall()

    def add_schedule(self, from_chat: int, msg_id: int, targets: set[int], pub_time: str):
        for chat_id in targets:
            self.db.execute(
                'INSERT INTO schedule (from_chat_id, message_id, target_chat_id, publish_time) VALUES (?, ?, ?, ?)',
                (from_chat, msg_id, chat_id, pub_time),
            )
        self.db.commit()
        logging.info('Scheduled %s -> %s at %s', msg_id, list(targets), pub_time)

    def remove_schedule(self, sid: int):
        self.db.execute('DELETE FROM schedule WHERE id=?', (sid,))
        self.db.commit()
        logging.info('Cancelled schedule %s', sid)

    def update_schedule_time(self, sid: int, pub_time: str):
        self.db.execute('UPDATE schedule SET publish_time=? WHERE id=?', (pub_time, sid))
        self.db.commit()
        logging.info('Rescheduled %s to %s', sid, pub_time)

    @staticmethod
    def format_user(user_id: int, username: str | None) -> str:
        label = f"@{username}" if username else str(user_id)
        return f"[{label}](tg://user?id={user_id})"

    @staticmethod
    def parse_offset(offset: str) -> timedelta:
        sign = -1 if offset.startswith('-') else 1
        h, m = offset.lstrip('+-').split(':')
        return timedelta(minutes=sign * (int(h) * 60 + int(m)))

    def format_time(self, ts: str, offset: str) -> str:
        dt = datetime.fromisoformat(ts)
        dt += self.parse_offset(offset)
        return dt.strftime('%H:%M %d.%m.%Y')

    def get_tz_offset(self, user_id: int) -> str:
        cur = self.db.execute('SELECT tz_offset FROM users WHERE user_id=?', (user_id,))
        row = cur.fetchone()
        return row['tz_offset'] if row and row['tz_offset'] else TZ_OFFSET

    def is_authorized(self, user_id):
        return self.get_user(user_id) is not None

    def is_superadmin(self, user_id):
        row = self.get_user(user_id)
        return row and row['is_superadmin']

    async def parse_post_url(self, url: str) -> tuple[int, int] | None:
        """Return chat_id and message_id from a Telegram post URL."""
        m = re.search(r"/c/(\d+)/(\d+)", url)
        if m:
            return int(f"-100{m.group(1)}"), int(m.group(2))
        m = re.search(r"t.me/([^/]+)/(\d+)", url)
        if m:
            resp = await self.api_request('getChat', {'chat_id': f"@{m.group(1)}"})
            if resp.get('ok'):
                return resp['result']['id'], int(m.group(2))
        return None

    async def handle_message(self, message):
        text = message.get('text', '')
        user_id = message['from']['id']
        username = message['from'].get('username')

        # first /start registers superadmin or puts user in queue
        if text.startswith('/start'):
            if self.get_user(user_id):
                await self.api_request('sendMessage', {
                    'chat_id': user_id,
                    'text': 'Bot is working'
                })
                return

            if self.is_rejected(user_id):
                await self.api_request('sendMessage', {
                    'chat_id': user_id,
                    'text': 'Access denied by administrator'
                })
                return

            if self.is_pending(user_id):
                await self.api_request('sendMessage', {
                    'chat_id': user_id,
                    'text': 'Awaiting approval'
                })
                return

            cur = self.db.execute('SELECT COUNT(*) FROM users')
            user_count = cur.fetchone()[0]
            if user_count == 0:
                self.db.execute('INSERT INTO users (user_id, username, is_superadmin, tz_offset) VALUES (?, ?, 1, ?)', (user_id, username, TZ_OFFSET))
                self.db.commit()
                logging.info('Registered %s as superadmin', user_id)
                await self.api_request('sendMessage', {
                    'chat_id': user_id,
                    'text': 'You are superadmin'
                })
                return

            if self.pending_count() >= 10:
                await self.api_request('sendMessage', {
                    'chat_id': user_id,
                    'text': 'Registration queue full, try later'
                })
                logging.info('Registration rejected for %s due to full queue', user_id)
                return

            self.db.execute(
                'INSERT OR IGNORE INTO pending_users (user_id, username, requested_at) VALUES (?, ?, ?)',
                (user_id, username, datetime.utcnow().isoformat())
            )
            self.db.commit()
            logging.info('User %s added to pending queue', user_id)
            await self.api_request('sendMessage', {
                'chat_id': user_id,
                'text': 'Registration pending approval'
            })
            return

        if text.startswith('/add_user') and self.is_superadmin(user_id):
            parts = text.split()
            if len(parts) == 2:
                uid = int(parts[1])
                if not self.get_user(uid):
                    self.db.execute('INSERT INTO users (user_id) VALUES (?)', (uid,))
                    self.db.commit()
                await self.api_request('sendMessage', {
                    'chat_id': user_id,
                    'text': f'User {uid} added'
                })
            return

        if text.startswith('/remove_user') and self.is_superadmin(user_id):
            parts = text.split()
            if len(parts) == 2:
                uid = int(parts[1])
                self.db.execute('DELETE FROM users WHERE user_id=?', (uid,))
                self.db.commit()
                await self.api_request('sendMessage', {
                    'chat_id': user_id,
                    'text': f'User {uid} removed'
                })
            return

        if text.startswith('/tz'):
            parts = text.split()
            if not self.is_authorized(user_id):
                await self.api_request('sendMessage', {'chat_id': user_id, 'text': 'Not authorized'})
                return
            if len(parts) != 2:
                await self.api_request('sendMessage', {'chat_id': user_id, 'text': 'Usage: /tz +02:00'})
                return
            try:
                self.parse_offset(parts[1])
            except Exception:
                await self.api_request('sendMessage', {'chat_id': user_id, 'text': 'Invalid offset'})
                return
            self.db.execute('UPDATE users SET tz_offset=? WHERE user_id=?', (parts[1], user_id))
            self.db.commit()
            await self.api_request('sendMessage', {'chat_id': user_id, 'text': f'Timezone set to {parts[1]}'})
            return

        if text.startswith('/list_users') and self.is_superadmin(user_id):
            cur = self.db.execute('SELECT user_id, username, is_superadmin FROM users')
            rows = cur.fetchall()
            msg = '\n'.join(
                f"{self.format_user(r['user_id'], r['username'])} {'(admin)' if r['is_superadmin'] else ''}"
                for r in rows
            )
            await self.api_request('sendMessage', {
                'chat_id': user_id,
                'text': msg or 'No users',
                'parse_mode': 'Markdown'
            })
            return

        if text.startswith('/pending') and self.is_superadmin(user_id):
            cur = self.db.execute('SELECT user_id, username, requested_at FROM pending_users')
            rows = cur.fetchall()
            if not rows:
                await self.api_request('sendMessage', {'chat_id': user_id, 'text': 'No pending users'})
                return

            msg = '\n'.join(
                f"{self.format_user(r['user_id'], r['username'])} requested {r['requested_at']}"
                for r in rows
            )
            keyboard = {
                'inline_keyboard': [
                    [
                        {'text': 'Approve', 'callback_data': f'approve:{r["user_id"]}'},
                        {'text': 'Reject', 'callback_data': f'reject:{r["user_id"]}'}
                    ]
                    for r in rows
                ]
            }
            await self.api_request('sendMessage', {
                'chat_id': user_id,
                'text': msg,
                'parse_mode': 'Markdown',
                'reply_markup': keyboard
            })
            return

        if text.startswith('/approve') and self.is_superadmin(user_id):
            parts = text.split()
            if len(parts) == 2:
                uid = int(parts[1])
                if self.approve_user(uid):
                    cur = self.db.execute('SELECT username FROM users WHERE user_id=?', (uid,))
                    row = cur.fetchone()
                    uname = row['username'] if row else None
                    await self.api_request('sendMessage', {
                        'chat_id': user_id,
                        'text': f'{self.format_user(uid, uname)} approved',
                        'parse_mode': 'Markdown'
                    })
                    await self.api_request('sendMessage', {'chat_id': uid, 'text': 'You are approved'})
                else:
                    await self.api_request('sendMessage', {'chat_id': user_id, 'text': 'User not in pending list'})
            return

        if text.startswith('/reject') and self.is_superadmin(user_id):
            parts = text.split()
            if len(parts) == 2:
                uid = int(parts[1])
                if self.reject_user(uid):
                    cur = self.db.execute('SELECT username FROM rejected_users WHERE user_id=?', (uid,))
                    row = cur.fetchone()
                    uname = row['username'] if row else None
                    await self.api_request('sendMessage', {
                        'chat_id': user_id,
                        'text': f'{self.format_user(uid, uname)} rejected',
                        'parse_mode': 'Markdown'
                    })
                    await self.api_request('sendMessage', {'chat_id': uid, 'text': 'Your registration was rejected'})
                else:
                    await self.api_request('sendMessage', {'chat_id': user_id, 'text': 'User not in pending list'})
            return

        if text.startswith('/channels') and self.is_superadmin(user_id):
            cur = self.db.execute('SELECT chat_id, title FROM channels')
            rows = cur.fetchall()
            msg = '\n'.join(f"{r['title']} ({r['chat_id']})" for r in rows)
            await self.api_request('sendMessage', {'chat_id': user_id, 'text': msg or 'No channels'})
            return

        if text.startswith('/history'):
            cur = self.db.execute(
                'SELECT target_chat_id, sent_at FROM schedule WHERE sent=1 ORDER BY sent_at DESC LIMIT 10'
            )
            rows = cur.fetchall()
            offset = self.get_tz_offset(user_id)
            msg = '\n'.join(
                f"{r['target_chat_id']} at {self.format_time(r['sent_at'], offset)}"
                for r in rows
            )
            await self.api_request('sendMessage', {'chat_id': user_id, 'text': msg or 'No history'})
            return

        if text.startswith('/scheduled') and self.is_authorized(user_id):
            rows = self.list_scheduled()
            if not rows:
                await self.api_request('sendMessage', {'chat_id': user_id, 'text': 'No scheduled posts'})
                return
            offset = self.get_tz_offset(user_id)
            for r in rows:
                ok = False
                try:
                    resp = await self.api_request('forwardMessage', {
                        'chat_id': user_id,
                        'from_chat_id': r['from_chat_id'],
                        'message_id': r['message_id']
                    })
                    ok = resp.get('ok', False)
                    if not ok and resp.get('error_code') == 400 and 'not' in resp.get('description', '').lower():
                        resp = await self.api_request('copyMessage', {
                            'chat_id': user_id,
                            'from_chat_id': r['from_chat_id'],
                            'message_id': r['message_id']
                        })
                        ok = resp.get('ok', False)
                except Exception:
                    logging.exception('Failed to forward message %s', r['id'])
                if not ok:
                    link = None
                    if str(r['from_chat_id']).startswith('-100'):
                        cid = str(r['from_chat_id'])[4:]
                        link = f'https://t.me/c/{cid}/{r["message_id"]}'
                    await self.api_request('sendMessage', {
                        'chat_id': user_id,
                        'text': link or f'Message {r["message_id"]} from {r["from_chat_id"]}'
                    })
                keyboard = {
                    'inline_keyboard': [[
                        {'text': 'Cancel', 'callback_data': f'cancel:{r["id"]}'},
                        {'text': 'Reschedule', 'callback_data': f'resch:{r["id"]}'}
                    ]]
                }
                target = (
                    f"{r['target_title']} ({r['target_chat_id']})"
                    if r['target_title'] else str(r['target_chat_id'])
                )
                await self.api_request('sendMessage', {
                    'chat_id': user_id,
                    'text': f"{r['id']}: {target} at {self.format_time(r['publish_time'], offset)}",
                    'reply_markup': keyboard
                })
            return

        if text.startswith('/addbutton'):
            if not self.is_authorized(user_id):
                await self.api_request('sendMessage', {'chat_id': user_id, 'text': 'Not authorized'})
                return

            parts = text.split()
            if len(parts) < 4:

                await self.api_request('sendMessage', {
                    'chat_id': user_id,
                    'text': 'Usage: /addbutton <post_url> <text> <url>'
                })
                return
            parsed = await self.parse_post_url(parts[1])
            if not parsed:
                await self.api_request('sendMessage', {'chat_id': user_id, 'text': 'Invalid post URL'})
                return
            chat_id, msg_id = parsed

            keyboard_text = " ".join(parts[2:-1])
            keyboard = {'inline_keyboard': [[{'text': keyboard_text, 'url': parts[-1]}]]}

            resp = await self.api_request('editMessageReplyMarkup', {
                'chat_id': chat_id,
                'message_id': msg_id,
                'reply_markup': keyboard
            })
            if resp.get('ok'):
                logging.info('Updated message %s with button', msg_id)
                await self.api_request('sendMessage', {'chat_id': user_id, 'text': 'Button added'})
            else:
                logging.error('Failed to add button to %s: %s', msg_id, resp)
                await self.api_request('sendMessage', {'chat_id': user_id, 'text': 'Failed to add button'})
            return

        if text.startswith('/delbutton'):
            if not self.is_authorized(user_id):
                await self.api_request('sendMessage', {'chat_id': user_id, 'text': 'Not authorized'})
                return

            parts = text.split()
            if len(parts) != 2:
                await self.api_request('sendMessage', {
                    'chat_id': user_id,
                    'text': 'Usage: /delbutton <post_url>'
                })
                return
            parsed = await self.parse_post_url(parts[1])
            if not parsed:
                await self.api_request('sendMessage', {'chat_id': user_id, 'text': 'Invalid post URL'})
                return
            chat_id, msg_id = parsed

            resp = await self.api_request('editMessageReplyMarkup', {
                'chat_id': chat_id,
                'message_id': msg_id,
                'reply_markup': {}
            })
            if resp.get('ok'):
                logging.info('Removed buttons from message %s', msg_id)
                await self.api_request('sendMessage', {'chat_id': user_id, 'text': 'Button removed'})
            else:
                logging.error('Failed to remove button from %s: %s', msg_id, resp)
                await self.api_request('sendMessage', {'chat_id': user_id, 'text': 'Failed to remove button'})
            return

        if text.startswith('/addcity') and self.is_superadmin(user_id):
            parts = text.split()
            if len(parts) == 4:
                name = parts[1]
                try:
                    lat = float(parts[2])
                    lon = float(parts[3])
                except ValueError:
                    await self.api_request('sendMessage', {'chat_id': user_id, 'text': 'Invalid coordinates'})
                    return
                try:
                    self.db.execute('INSERT INTO cities (name, lat, lon) VALUES (?, ?, ?)', (name, lat, lon))
                    self.db.commit()
                    await self.api_request('sendMessage', {'chat_id': user_id, 'text': f'City {name} added'})
                except sqlite3.IntegrityError:
                    await self.api_request('sendMessage', {'chat_id': user_id, 'text': 'City already exists'})
            else:
                await self.api_request('sendMessage', {'chat_id': user_id, 'text': 'Usage: /addcity <name> <lat> <lon>'})
            return

        if text.startswith('/cities') and self.is_superadmin(user_id):
            cur = self.db.execute('SELECT id, name, lat, lon FROM cities ORDER BY id')
            rows = cur.fetchall()
            if not rows:
                await self.api_request('sendMessage', {'chat_id': user_id, 'text': 'No cities'})
                return
            for r in rows:
                keyboard = {'inline_keyboard': [[{'text': 'Delete', 'callback_data': f'city_del:{r["id"]}'}]]}
                await self.api_request('sendMessage', {
                    'chat_id': user_id,
                    'text': f"{r['id']}: {r['name']} ({r['lat']:.6f}, {r['lon']:.6f})",
                    'reply_markup': keyboard
                })
            return

        if text.startswith('/weather') and self.is_superadmin(user_id):
<<<<<<< HEAD
            parts = text.split(maxsplit=1)
            if len(parts) > 1 and parts[1].lower() == 'now':
                await self.collect_weather(force=True)
=======
>>>>>>> 5ed50830
            cur = self.db.execute('SELECT id, name FROM cities ORDER BY id')
            rows = cur.fetchall()
            if not rows:
                await self.api_request('sendMessage', {'chat_id': user_id, 'text': 'No cities'})
                return
            lines = []
            for r in rows:
                w = self.db.execute(
                    'SELECT temp, wmo_code, wind, fetched_at FROM weather_cache WHERE city_id=? ORDER BY fetched_at DESC LIMIT 1',
                    (r['id'],),
                ).fetchone()
                if w:
                    emoji = WMO_EMOJI.get(w['wmo_code'], '')
                    lines.append(
                        f"{r['name']}: {w['temp']:.1f}°C {emoji} wind {w['wind']:.1f} m/s at {w['fetched_at']}"
                    )
                else:
                    lines.append(f"{r['name']}: no data")
            await self.api_request('sendMessage', {'chat_id': user_id, 'text': '\n'.join(lines)})
            return

        # handle time input for scheduling
        if user_id in self.pending and 'await_time' in self.pending[user_id]:
            time_str = text.strip()
            try:
                if len(time_str.split()) == 1:
                    dt = datetime.strptime(time_str, '%H:%M')
                    pub_time = datetime.combine(date.today(), dt.time())
                else:
                    pub_time = datetime.strptime(time_str, '%d.%m.%Y %H:%M')
            except ValueError:
                await self.api_request('sendMessage', {
                    'chat_id': user_id,
                    'text': 'Invalid time format'
                })
                return
            offset = self.get_tz_offset(user_id)
            pub_time_utc = pub_time - self.parse_offset(offset)
            if pub_time_utc <= datetime.utcnow():
                await self.api_request('sendMessage', {
                    'chat_id': user_id,
                    'text': 'Time must be in future'
                })
                return
            data = self.pending.pop(user_id)
            if 'reschedule_id' in data:
                self.update_schedule_time(data['reschedule_id'], pub_time_utc.isoformat())
                await self.api_request('sendMessage', {
                    'chat_id': user_id,
                    'text': f'Rescheduled for {self.format_time(pub_time_utc.isoformat(), offset)}'
                })
            else:
                test = await self.api_request(
                    'forwardMessage',
                    {
                        'chat_id': user_id,
                        'from_chat_id': data['from_chat_id'],
                        'message_id': data['message_id']
                    }
                )
                if not test.get('ok'):
                    await self.api_request('sendMessage', {
                        'chat_id': user_id,
                        'text': f"Add the bot to channel {data['from_chat_id']} (reader role) first"
                    })
                    return
                self.add_schedule(data['from_chat_id'], data['message_id'], data['selected'], pub_time_utc.isoformat())
                await self.api_request('sendMessage', {
                    'chat_id': user_id,
                    'text': f"Scheduled to {len(data['selected'])} channels for {self.format_time(pub_time_utc.isoformat(), offset)}"
                })
            return

        # start scheduling on forwarded message
        if 'forward_from_chat' in message and self.is_authorized(user_id):
            from_chat = message['forward_from_chat']['id']
            msg_id = message['forward_from_message_id']
            cur = self.db.execute('SELECT chat_id, title FROM channels')
            rows = cur.fetchall()
            if not rows:
                await self.api_request('sendMessage', {
                    'chat_id': user_id,
                    'text': 'No channels available'
                })
                return
            keyboard = {
                'inline_keyboard': [
                    [{'text': r['title'], 'callback_data': f'addch:{r["chat_id"]}'}] for r in rows
                ] + [[{'text': 'Done', 'callback_data': 'chdone'}]]
            }
            self.pending[user_id] = {
                'from_chat_id': from_chat,
                'message_id': msg_id,
                'selected': set()
            }
            await self.api_request('sendMessage', {
                'chat_id': user_id,
                'text': 'Select channels',
                'reply_markup': keyboard
            })
            return
        else:
            if not self.is_authorized(user_id):
                await self.api_request('sendMessage', {
                    'chat_id': user_id,
                    'text': 'Not authorized'
                })
            else:
                await self.api_request('sendMessage', {
                    'chat_id': user_id,
                    'text': 'Please forward a post from a channel'
                })

    async def handle_callback(self, query):
        user_id = query['from']['id']
        data = query['data']
        if data.startswith('addch:') and user_id in self.pending:
            chat_id = int(data.split(':')[1])
            if 'selected' in self.pending[user_id]:
                s = self.pending[user_id]['selected']
                if chat_id in s:
                    s.remove(chat_id)
                else:
                    s.add(chat_id)
        elif data == 'chdone' and user_id in self.pending:
            info = self.pending[user_id]
            if not info.get('selected'):
                await self.api_request('sendMessage', {'chat_id': user_id, 'text': 'Select at least one channel'})
            else:
                self.pending[user_id]['await_time'] = True
                await self.api_request('sendMessage', {
                    'chat_id': user_id,
                    'text': 'Enter time (HH:MM or DD.MM.YYYY HH:MM)'
                })
        elif data.startswith('approve:') and self.is_superadmin(user_id):
            uid = int(data.split(':')[1])
            if self.approve_user(uid):
                cur = self.db.execute('SELECT username FROM users WHERE user_id=?', (uid,))
                row = cur.fetchone()
                uname = row['username'] if row else None
                await self.api_request('sendMessage', {
                    'chat_id': user_id,
                    'text': f'{self.format_user(uid, uname)} approved',
                    'parse_mode': 'Markdown'
                })
                await self.api_request('sendMessage', {'chat_id': uid, 'text': 'You are approved'})
            else:
                await self.api_request('sendMessage', {'chat_id': user_id, 'text': 'User not in pending list'})
        elif data.startswith('reject:') and self.is_superadmin(user_id):
            uid = int(data.split(':')[1])
            if self.reject_user(uid):
                cur = self.db.execute('SELECT username FROM rejected_users WHERE user_id=?', (uid,))
                row = cur.fetchone()
                uname = row['username'] if row else None
                await self.api_request('sendMessage', {
                    'chat_id': user_id,
                    'text': f'{self.format_user(uid, uname)} rejected',
                    'parse_mode': 'Markdown'
                })
                await self.api_request('sendMessage', {'chat_id': uid, 'text': 'Your registration was rejected'})
            else:
                await self.api_request('sendMessage', {'chat_id': user_id, 'text': 'User not in pending list'})
        elif data.startswith('cancel:') and self.is_authorized(user_id):
            sid = int(data.split(':')[1])
            self.remove_schedule(sid)
            await self.api_request('sendMessage', {'chat_id': user_id, 'text': f'Schedule {sid} cancelled'})
        elif data.startswith('resch:') and self.is_authorized(user_id):
            sid = int(data.split(':')[1])
            self.pending[user_id] = {'reschedule_id': sid, 'await_time': True}
            await self.api_request('sendMessage', {'chat_id': user_id, 'text': 'Enter new time'})
        elif data.startswith('city_del:') and self.is_superadmin(user_id):
            cid = int(data.split(':')[1])
            self.db.execute('DELETE FROM cities WHERE id=?', (cid,))
            self.db.commit()
            await self.api_request('editMessageReplyMarkup', {
                'chat_id': query['message']['chat']['id'],
                'message_id': query['message']['message_id'],
                'reply_markup': {}
            })
            await self.api_request('sendMessage', {'chat_id': user_id, 'text': f'City {cid} deleted'})
        await self.api_request('answerCallbackQuery', {'callback_query_id': query['id']})


    async def process_due(self):
        """Publish due scheduled messages."""
        now = datetime.utcnow().isoformat()
        logging.info("Scheduler check at %s", now)
        cur = self.db.execute(
            'SELECT * FROM schedule WHERE sent=0 AND publish_time<=? ORDER BY publish_time',
            (now,),
        )
        rows = cur.fetchall()
        logging.info("Due ids: %s", [r['id'] for r in rows])
        for row in rows:
            try:
                resp = await self.api_request(
                    'forwardMessage',
                    {
                        'chat_id': row['target_chat_id'],
                        'from_chat_id': row['from_chat_id'],
                        'message_id': row['message_id'],
                    },
                )
                ok = resp.get('ok', False)
                if not ok and resp.get('error_code') == 400 and 'not' in resp.get('description', '').lower():
                    resp = await self.api_request(
                        'copyMessage',
                        {
                            'chat_id': row['target_chat_id'],
                            'from_chat_id': row['from_chat_id'],
                            'message_id': row['message_id'],
                        },
                    )
                    ok = resp.get('ok', False)
                if ok:
                    self.db.execute(
                        'UPDATE schedule SET sent=1, sent_at=? WHERE id=?',
                        (datetime.utcnow().isoformat(), row['id']),
                    )
                    self.db.commit()
                    logging.info('Published schedule %s', row['id'])
                else:
                    logging.error('Failed to publish %s: %s', row['id'], resp)
            except Exception:
                logging.exception('Error publishing schedule %s', row['id'])

    async def schedule_loop(self):
        """Background scheduler running at configurable intervals."""

        try:
            logging.info("Scheduler loop started")
            while self.running:
                await self.process_due()
                try:
                    await self.collect_weather()
                except Exception:
                    logging.exception('Weather collection failed')
                await asyncio.sleep(SCHED_INTERVAL_SEC)
        except asyncio.CancelledError:
            pass


async def ensure_webhook(bot: Bot, base_url: str):
    expected = base_url.rstrip('/') + '/webhook'
    info = await bot.api_request('getWebhookInfo')
    current = info.get('result', {}).get('url')
    if current != expected:
        logging.info('Registering webhook %s', expected)
        resp = await bot.api_request('setWebhook', {'url': expected})
        if not resp.get('ok'):
            logging.error('Failed to register webhook: %s', resp)
            raise RuntimeError(f"Webhook registration failed: {resp}")
        logging.info('Webhook registered successfully')
    else:
        logging.info('Webhook already registered at %s', current)

async def handle_webhook(request):
    bot: Bot = request.app['bot']
    try:
        data = await request.json()
        logging.info("Received webhook: %s", data)
    except Exception:
        logging.exception("Invalid webhook payload")
        return web.Response(text='bad request', status=400)
    try:
        await bot.handle_update(data)
    except Exception:
        logging.exception("Error handling update")
        return web.Response(text='error', status=500)
    return web.Response(text='ok')

def create_app():
    app = web.Application()

    token = os.getenv("TELEGRAM_BOT_TOKEN")
    if not token:
        raise RuntimeError("TELEGRAM_BOT_TOKEN not found in environment variables")

    bot = Bot(token, DB_PATH)
    app['bot'] = bot

    app.router.add_post('/webhook', handle_webhook)

    webhook_base = os.getenv("WEBHOOK_URL")
    if not webhook_base:
        raise RuntimeError("WEBHOOK_URL not found in environment variables")

    async def start_background(app: web.Application):
        logging.info("Application startup")
        try:
            await bot.start()
            await ensure_webhook(bot, webhook_base)
        except Exception:
            logging.exception("Error during startup")
            raise
        app['schedule_task'] = asyncio.create_task(bot.schedule_loop())

    async def cleanup_background(app: web.Application):
        await bot.close()
        app['schedule_task'].cancel()
        with contextlib.suppress(asyncio.CancelledError):
            await app['schedule_task']


    app.on_startup.append(start_background)
    app.on_cleanup.append(cleanup_background)

    return app


if __name__ == '__main__':

    web.run_app(create_app(), port=int(os.getenv("PORT", 8080)))

<|MERGE_RESOLUTION|>--- conflicted
+++ resolved
@@ -170,11 +170,9 @@
         logging.info("Weather response: %s", data.get("current"))
         return data
 
-<<<<<<< HEAD
+
     async def collect_weather(self, force: bool = False):
-=======
-    async def collect_weather(self):
->>>>>>> 5ed50830
+
         cur = self.db.execute("SELECT id, lat, lon FROM cities")
         for c in cur.fetchall():
             try:
@@ -182,7 +180,7 @@
                     "SELECT fetched_at FROM weather_cache WHERE city_id=? ORDER BY fetched_at DESC LIMIT 1",
                     (c["id"],),
                 ).fetchone()
-<<<<<<< HEAD
+
                 now = datetime.utcnow()
                 last_success = datetime.fromisoformat(row["fetched_at"]) if row else datetime.min
 
@@ -204,15 +202,7 @@
                     continue
 
                 self.failed_fetches.pop(c["id"], None)
-=======
-                if row:
-                    dt = datetime.fromisoformat(row["fetched_at"])
-                    if dt > datetime.utcnow() - timedelta(hours=1):
-                        continue
-                data = await self.fetch_open_meteo(c["lat"], c["lon"])
-                if not data or "current" not in data:
-                    continue
->>>>>>> 5ed50830
+
                 w = data["current"]
                 self.db.execute(
                     "INSERT INTO weather_cache (city_id, fetched_at, provider, period, temp, wmo_code, wind) "
@@ -728,12 +718,11 @@
             return
 
         if text.startswith('/weather') and self.is_superadmin(user_id):
-<<<<<<< HEAD
+
             parts = text.split(maxsplit=1)
             if len(parts) > 1 and parts[1].lower() == 'now':
                 await self.collect_weather(force=True)
-=======
->>>>>>> 5ed50830
+
             cur = self.db.execute('SELECT id, name FROM cities ORDER BY id')
             rows = cur.fetchall()
             if not rows:
