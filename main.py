import asyncio
import json
import logging
import os
import sqlite3
from datetime import datetime, date, timedelta, timezone
import contextlib
import re

from aiohttp import web, ClientSession

logging.basicConfig(level=logging.INFO)

DB_PATH = os.getenv("DB_PATH", "bot.db")
TZ_OFFSET = os.getenv("TZ_OFFSET", "+00:00")
SCHED_INTERVAL_SEC = int(os.getenv("SCHED_INTERVAL_SEC", "30"))

CREATE_TABLES = [
    """CREATE TABLE IF NOT EXISTS users (
            user_id INTEGER PRIMARY KEY,
            username TEXT,
            is_superadmin INTEGER DEFAULT 0,
            tz_offset TEXT
        )""",
    """CREATE TABLE IF NOT EXISTS pending_users (
            user_id INTEGER PRIMARY KEY,
            username TEXT,
            requested_at TEXT
        )""",
    """CREATE TABLE IF NOT EXISTS rejected_users (
            user_id INTEGER PRIMARY KEY,
            username TEXT,
            rejected_at TEXT
        )""",
    """CREATE TABLE IF NOT EXISTS channels (
            chat_id INTEGER PRIMARY KEY,
            title TEXT
        )""",
        """CREATE TABLE IF NOT EXISTS schedule (
            id INTEGER PRIMARY KEY AUTOINCREMENT,
            from_chat_id INTEGER,
            message_id INTEGER,
            target_chat_id INTEGER,
            publish_time TEXT,
            sent INTEGER DEFAULT 0,
            sent_at TEXT
        )""",
    """CREATE TABLE IF NOT EXISTS cities (
            id INTEGER PRIMARY KEY,
            name TEXT NOT NULL,
            lat REAL NOT NULL,
            lon REAL NOT NULL,
            UNIQUE(name)
        )""",
    """CREATE TABLE IF NOT EXISTS weather_cache (
            id INTEGER PRIMARY KEY,
            city_id INTEGER NOT NULL,
            fetched_at DATETIME NOT NULL,
            provider TEXT NOT NULL,
            period TEXT NOT NULL,
            temp REAL,
            wmo_code INTEGER,
<<<<<<< HEAD
            wind REAL
        )""",
    """CREATE UNIQUE INDEX IF NOT EXISTS weather_cache_day
            ON weather_cache(city_id, period, DATE(fetched_at))""",
=======
            wind REAL,

        )""",
    """CREATE UNIQUE INDEX IF NOT EXISTS weather_cache_day
            ON weather_cache(city_id, period, DATE(fetched_at))""",

>>>>>>> e9e005a5
    """CREATE TABLE IF NOT EXISTS weather_posts (
            id INTEGER PRIMARY KEY,
            chat_id BIGINT NOT NULL,
            message_id BIGINT NOT NULL,
            city_id INTEGER NOT NULL,
            UNIQUE(chat_id, message_id)
        )""",
]


class Bot:
    def __init__(self, token: str, db_path: str):
        self.api_url = f"https://api.telegram.org/bot{token}"
        self.db = sqlite3.connect(db_path)
        self.db.row_factory = sqlite3.Row
        for stmt in CREATE_TABLES:
            self.db.execute(stmt)
        self.db.commit()
        # ensure new columns exist when upgrading
        for table, column in (
            ("users", "username"),
            ("users", "tz_offset"),
            ("pending_users", "username"),
            ("rejected_users", "username"),
        ):
            cur = self.db.execute(f"PRAGMA table_info({table})")
            names = [r[1] for r in cur.fetchall()]
            if column not in names:
                self.db.execute(f"ALTER TABLE {table} ADD COLUMN {column} TEXT")
        self.db.commit()
        self.pending = {}
        self.session: ClientSession | None = None
        self.running = False

    async def start(self):
        self.session = ClientSession()
        self.running = True

    async def close(self):
        self.running = False
        if self.session:
            await self.session.close()

        self.db.close()

    async def api_request(self, method: str, data: dict = None):
        async with self.session.post(f"{self.api_url}/{method}", json=data) as resp:
            text = await resp.text()
            if resp.status != 200:
                logging.error("API HTTP %s for %s: %s", resp.status, method, text)
            try:
                result = json.loads(text)
            except Exception:
                logging.exception("Invalid response for %s: %s", method, text)
                return {}
            if not result.get("ok"):
                logging.error("API call %s failed: %s", method, result)
            else:
                logging.info("API call %s succeeded", method)
            return result

    async def handle_update(self, update):
        if 'message' in update:
            await self.handle_message(update['message'])
        elif 'callback_query' in update:
            await self.handle_callback(update['callback_query'])
        elif 'my_chat_member' in update:
            await self.handle_my_chat_member(update['my_chat_member'])

    async def handle_my_chat_member(self, chat_update):
        chat = chat_update['chat']
        status = chat_update['new_chat_member']['status']
        if status in {'administrator', 'creator'}:
            self.db.execute(
                'INSERT OR REPLACE INTO channels (chat_id, title) VALUES (?, ?)',
                (chat['id'], chat.get('title', chat.get('username', '')))
            )
            self.db.commit()
            logging.info("Added channel %s", chat['id'])
        else:
            self.db.execute('DELETE FROM channels WHERE chat_id=?', (chat['id'],))
            self.db.commit()
            logging.info("Removed channel %s", chat['id'])

    def get_user(self, user_id):
        cur = self.db.execute('SELECT * FROM users WHERE user_id=?', (user_id,))
        return cur.fetchone()

    def is_pending(self, user_id: int) -> bool:
        cur = self.db.execute('SELECT 1 FROM pending_users WHERE user_id=?', (user_id,))
        return cur.fetchone() is not None

    def pending_count(self) -> int:
        cur = self.db.execute('SELECT COUNT(*) FROM pending_users')
        return cur.fetchone()[0]

    def approve_user(self, uid: int) -> bool:
        if not self.is_pending(uid):
            return False
        cur = self.db.execute('SELECT username FROM pending_users WHERE user_id=?', (uid,))
        row = cur.fetchone()
        username = row['username'] if row else None
        self.db.execute('DELETE FROM pending_users WHERE user_id=?', (uid,))
        self.db.execute(
            'INSERT OR IGNORE INTO users (user_id, username, tz_offset) VALUES (?, ?, ?)',
            (uid, username, TZ_OFFSET)
        )
        if username:
            self.db.execute('UPDATE users SET username=? WHERE user_id=?', (username, uid))
        self.db.execute('DELETE FROM rejected_users WHERE user_id=?', (uid,))
        self.db.commit()
        logging.info('Approved user %s', uid)
        return True

    def reject_user(self, uid: int) -> bool:
        if not self.is_pending(uid):
            return False
        cur = self.db.execute('SELECT username FROM pending_users WHERE user_id=?', (uid,))
        row = cur.fetchone()
        username = row['username'] if row else None
        self.db.execute('DELETE FROM pending_users WHERE user_id=?', (uid,))
        self.db.execute(
            'INSERT OR REPLACE INTO rejected_users (user_id, username, rejected_at) VALUES (?, ?, ?)',
            (uid, username, datetime.utcnow().isoformat()),
        )
        self.db.commit()
        logging.info('Rejected user %s', uid)
        return True

    def is_rejected(self, user_id: int) -> bool:
        cur = self.db.execute('SELECT 1 FROM rejected_users WHERE user_id=?', (user_id,))
        return cur.fetchone() is not None

    def list_scheduled(self):
        cur = self.db.execute(
            'SELECT s.id, s.target_chat_id, c.title as target_title, '
            's.publish_time, s.from_chat_id, s.message_id '
            'FROM schedule s LEFT JOIN channels c ON s.target_chat_id=c.chat_id '
            'WHERE s.sent=0 ORDER BY s.publish_time'
        )
        return cur.fetchall()

    def add_schedule(self, from_chat: int, msg_id: int, targets: set[int], pub_time: str):
        for chat_id in targets:
            self.db.execute(
                'INSERT INTO schedule (from_chat_id, message_id, target_chat_id, publish_time) VALUES (?, ?, ?, ?)',
                (from_chat, msg_id, chat_id, pub_time),
            )
        self.db.commit()
        logging.info('Scheduled %s -> %s at %s', msg_id, list(targets), pub_time)

    def remove_schedule(self, sid: int):
        self.db.execute('DELETE FROM schedule WHERE id=?', (sid,))
        self.db.commit()
        logging.info('Cancelled schedule %s', sid)

    def update_schedule_time(self, sid: int, pub_time: str):
        self.db.execute('UPDATE schedule SET publish_time=? WHERE id=?', (pub_time, sid))
        self.db.commit()
        logging.info('Rescheduled %s to %s', sid, pub_time)

    @staticmethod
    def format_user(user_id: int, username: str | None) -> str:
        label = f"@{username}" if username else str(user_id)
        return f"[{label}](tg://user?id={user_id})"

    @staticmethod
    def parse_offset(offset: str) -> timedelta:
        sign = -1 if offset.startswith('-') else 1
        h, m = offset.lstrip('+-').split(':')
        return timedelta(minutes=sign * (int(h) * 60 + int(m)))

    def format_time(self, ts: str, offset: str) -> str:
        dt = datetime.fromisoformat(ts)
        dt += self.parse_offset(offset)
        return dt.strftime('%H:%M %d.%m.%Y')

    def get_tz_offset(self, user_id: int) -> str:
        cur = self.db.execute('SELECT tz_offset FROM users WHERE user_id=?', (user_id,))
        row = cur.fetchone()
        return row['tz_offset'] if row and row['tz_offset'] else TZ_OFFSET

    def is_authorized(self, user_id):
        return self.get_user(user_id) is not None

    def is_superadmin(self, user_id):
        row = self.get_user(user_id)
        return row and row['is_superadmin']

    async def parse_post_url(self, url: str) -> tuple[int, int] | None:
        """Return chat_id and message_id from a Telegram post URL."""
        m = re.search(r"/c/(\d+)/(\d+)", url)
        if m:
            return int(f"-100{m.group(1)}"), int(m.group(2))
        m = re.search(r"t.me/([^/]+)/(\d+)", url)
        if m:
            resp = await self.api_request('getChat', {'chat_id': f"@{m.group(1)}"})
            if resp.get('ok'):
                return resp['result']['id'], int(m.group(2))
        return None

    async def handle_message(self, message):
        text = message.get('text', '')
        user_id = message['from']['id']
        username = message['from'].get('username')

        # first /start registers superadmin or puts user in queue
        if text.startswith('/start'):
            if self.get_user(user_id):
                await self.api_request('sendMessage', {
                    'chat_id': user_id,
                    'text': 'Bot is working'
                })
                return

            if self.is_rejected(user_id):
                await self.api_request('sendMessage', {
                    'chat_id': user_id,
                    'text': 'Access denied by administrator'
                })
                return

            if self.is_pending(user_id):
                await self.api_request('sendMessage', {
                    'chat_id': user_id,
                    'text': 'Awaiting approval'
                })
                return

            cur = self.db.execute('SELECT COUNT(*) FROM users')
            user_count = cur.fetchone()[0]
            if user_count == 0:
                self.db.execute('INSERT INTO users (user_id, username, is_superadmin, tz_offset) VALUES (?, ?, 1, ?)', (user_id, username, TZ_OFFSET))
                self.db.commit()
                logging.info('Registered %s as superadmin', user_id)
                await self.api_request('sendMessage', {
                    'chat_id': user_id,
                    'text': 'You are superadmin'
                })
                return

            if self.pending_count() >= 10:
                await self.api_request('sendMessage', {
                    'chat_id': user_id,
                    'text': 'Registration queue full, try later'
                })
                logging.info('Registration rejected for %s due to full queue', user_id)
                return

            self.db.execute(
                'INSERT OR IGNORE INTO pending_users (user_id, username, requested_at) VALUES (?, ?, ?)',
                (user_id, username, datetime.utcnow().isoformat())
            )
            self.db.commit()
            logging.info('User %s added to pending queue', user_id)
            await self.api_request('sendMessage', {
                'chat_id': user_id,
                'text': 'Registration pending approval'
            })
            return

        if text.startswith('/add_user') and self.is_superadmin(user_id):
            parts = text.split()
            if len(parts) == 2:
                uid = int(parts[1])
                if not self.get_user(uid):
                    self.db.execute('INSERT INTO users (user_id) VALUES (?)', (uid,))
                    self.db.commit()
                await self.api_request('sendMessage', {
                    'chat_id': user_id,
                    'text': f'User {uid} added'
                })
            return

        if text.startswith('/remove_user') and self.is_superadmin(user_id):
            parts = text.split()
            if len(parts) == 2:
                uid = int(parts[1])
                self.db.execute('DELETE FROM users WHERE user_id=?', (uid,))
                self.db.commit()
                await self.api_request('sendMessage', {
                    'chat_id': user_id,
                    'text': f'User {uid} removed'
                })
            return

        if text.startswith('/tz'):
            parts = text.split()
            if not self.is_authorized(user_id):
                await self.api_request('sendMessage', {'chat_id': user_id, 'text': 'Not authorized'})
                return
            if len(parts) != 2:
                await self.api_request('sendMessage', {'chat_id': user_id, 'text': 'Usage: /tz +02:00'})
                return
            try:
                self.parse_offset(parts[1])
            except Exception:
                await self.api_request('sendMessage', {'chat_id': user_id, 'text': 'Invalid offset'})
                return
            self.db.execute('UPDATE users SET tz_offset=? WHERE user_id=?', (parts[1], user_id))
            self.db.commit()
            await self.api_request('sendMessage', {'chat_id': user_id, 'text': f'Timezone set to {parts[1]}'})
            return

        if text.startswith('/list_users') and self.is_superadmin(user_id):
            cur = self.db.execute('SELECT user_id, username, is_superadmin FROM users')
            rows = cur.fetchall()
            msg = '\n'.join(
                f"{self.format_user(r['user_id'], r['username'])} {'(admin)' if r['is_superadmin'] else ''}"
                for r in rows
            )
            await self.api_request('sendMessage', {
                'chat_id': user_id,
                'text': msg or 'No users',
                'parse_mode': 'Markdown'
            })
            return

        if text.startswith('/pending') and self.is_superadmin(user_id):
            cur = self.db.execute('SELECT user_id, username, requested_at FROM pending_users')
            rows = cur.fetchall()
            if not rows:
                await self.api_request('sendMessage', {'chat_id': user_id, 'text': 'No pending users'})
                return

            msg = '\n'.join(
                f"{self.format_user(r['user_id'], r['username'])} requested {r['requested_at']}"
                for r in rows
            )
            keyboard = {
                'inline_keyboard': [
                    [
                        {'text': 'Approve', 'callback_data': f'approve:{r["user_id"]}'},
                        {'text': 'Reject', 'callback_data': f'reject:{r["user_id"]}'}
                    ]
                    for r in rows
                ]
            }
            await self.api_request('sendMessage', {
                'chat_id': user_id,
                'text': msg,
                'parse_mode': 'Markdown',
                'reply_markup': keyboard
            })
            return

        if text.startswith('/approve') and self.is_superadmin(user_id):
            parts = text.split()
            if len(parts) == 2:
                uid = int(parts[1])
                if self.approve_user(uid):
                    cur = self.db.execute('SELECT username FROM users WHERE user_id=?', (uid,))
                    row = cur.fetchone()
                    uname = row['username'] if row else None
                    await self.api_request('sendMessage', {
                        'chat_id': user_id,
                        'text': f'{self.format_user(uid, uname)} approved',
                        'parse_mode': 'Markdown'
                    })
                    await self.api_request('sendMessage', {'chat_id': uid, 'text': 'You are approved'})
                else:
                    await self.api_request('sendMessage', {'chat_id': user_id, 'text': 'User not in pending list'})
            return

        if text.startswith('/reject') and self.is_superadmin(user_id):
            parts = text.split()
            if len(parts) == 2:
                uid = int(parts[1])
                if self.reject_user(uid):
                    cur = self.db.execute('SELECT username FROM rejected_users WHERE user_id=?', (uid,))
                    row = cur.fetchone()
                    uname = row['username'] if row else None
                    await self.api_request('sendMessage', {
                        'chat_id': user_id,
                        'text': f'{self.format_user(uid, uname)} rejected',
                        'parse_mode': 'Markdown'
                    })
                    await self.api_request('sendMessage', {'chat_id': uid, 'text': 'Your registration was rejected'})
                else:
                    await self.api_request('sendMessage', {'chat_id': user_id, 'text': 'User not in pending list'})
            return

        if text.startswith('/channels') and self.is_superadmin(user_id):
            cur = self.db.execute('SELECT chat_id, title FROM channels')
            rows = cur.fetchall()
            msg = '\n'.join(f"{r['title']} ({r['chat_id']})" for r in rows)
            await self.api_request('sendMessage', {'chat_id': user_id, 'text': msg or 'No channels'})
            return

        if text.startswith('/history'):
            cur = self.db.execute(
                'SELECT target_chat_id, sent_at FROM schedule WHERE sent=1 ORDER BY sent_at DESC LIMIT 10'
            )
            rows = cur.fetchall()
            offset = self.get_tz_offset(user_id)
            msg = '\n'.join(
                f"{r['target_chat_id']} at {self.format_time(r['sent_at'], offset)}"
                for r in rows
            )
            await self.api_request('sendMessage', {'chat_id': user_id, 'text': msg or 'No history'})
            return

        if text.startswith('/scheduled') and self.is_authorized(user_id):
            rows = self.list_scheduled()
            if not rows:
                await self.api_request('sendMessage', {'chat_id': user_id, 'text': 'No scheduled posts'})
                return
            offset = self.get_tz_offset(user_id)
            for r in rows:
                ok = False
                try:
                    resp = await self.api_request('forwardMessage', {
                        'chat_id': user_id,
                        'from_chat_id': r['from_chat_id'],
                        'message_id': r['message_id']
                    })
                    ok = resp.get('ok', False)
                    if not ok and resp.get('error_code') == 400 and 'not' in resp.get('description', '').lower():
                        resp = await self.api_request('copyMessage', {
                            'chat_id': user_id,
                            'from_chat_id': r['from_chat_id'],
                            'message_id': r['message_id']
                        })
                        ok = resp.get('ok', False)
                except Exception:
                    logging.exception('Failed to forward message %s', r['id'])
                if not ok:
                    link = None
                    if str(r['from_chat_id']).startswith('-100'):
                        cid = str(r['from_chat_id'])[4:]
                        link = f'https://t.me/c/{cid}/{r["message_id"]}'
                    await self.api_request('sendMessage', {
                        'chat_id': user_id,
                        'text': link or f'Message {r["message_id"]} from {r["from_chat_id"]}'
                    })
                keyboard = {
                    'inline_keyboard': [[
                        {'text': 'Cancel', 'callback_data': f'cancel:{r["id"]}'},
                        {'text': 'Reschedule', 'callback_data': f'resch:{r["id"]}'}
                    ]]
                }
                target = (
                    f"{r['target_title']} ({r['target_chat_id']})"
                    if r['target_title'] else str(r['target_chat_id'])
                )
                await self.api_request('sendMessage', {
                    'chat_id': user_id,
                    'text': f"{r['id']}: {target} at {self.format_time(r['publish_time'], offset)}",
                    'reply_markup': keyboard
                })
            return

        if text.startswith('/addbutton'):
            if not self.is_authorized(user_id):
                await self.api_request('sendMessage', {'chat_id': user_id, 'text': 'Not authorized'})
                return

            parts = text.split()
            if len(parts) < 4:

                await self.api_request('sendMessage', {
                    'chat_id': user_id,
                    'text': 'Usage: /addbutton <post_url> <text> <url>'
                })
                return
            parsed = await self.parse_post_url(parts[1])
            if not parsed:
                await self.api_request('sendMessage', {'chat_id': user_id, 'text': 'Invalid post URL'})
                return
            chat_id, msg_id = parsed

            keyboard_text = " ".join(parts[2:-1])
            keyboard = {'inline_keyboard': [[{'text': keyboard_text, 'url': parts[-1]}]]}

            resp = await self.api_request('editMessageReplyMarkup', {
                'chat_id': chat_id,
                'message_id': msg_id,
                'reply_markup': keyboard
            })
            if resp.get('ok'):
                logging.info('Updated message %s with button', msg_id)
                await self.api_request('sendMessage', {'chat_id': user_id, 'text': 'Button added'})
            else:
                logging.error('Failed to add button to %s: %s', msg_id, resp)
                await self.api_request('sendMessage', {'chat_id': user_id, 'text': 'Failed to add button'})
            return

        if text.startswith('/delbutton'):
            if not self.is_authorized(user_id):
                await self.api_request('sendMessage', {'chat_id': user_id, 'text': 'Not authorized'})
                return

            parts = text.split()
            if len(parts) != 2:
                await self.api_request('sendMessage', {
                    'chat_id': user_id,
                    'text': 'Usage: /delbutton <post_url>'
                })
                return
            parsed = await self.parse_post_url(parts[1])
            if not parsed:
                await self.api_request('sendMessage', {'chat_id': user_id, 'text': 'Invalid post URL'})
                return
            chat_id, msg_id = parsed

            resp = await self.api_request('editMessageReplyMarkup', {
                'chat_id': chat_id,
                'message_id': msg_id,
                'reply_markup': {}
            })
            if resp.get('ok'):
                logging.info('Removed buttons from message %s', msg_id)
                await self.api_request('sendMessage', {'chat_id': user_id, 'text': 'Button removed'})
            else:
                logging.error('Failed to remove button from %s: %s', msg_id, resp)
                await self.api_request('sendMessage', {'chat_id': user_id, 'text': 'Failed to remove button'})
            return

        if text.startswith('/addcity') and self.is_superadmin(user_id):
            parts = text.split()
            if len(parts) == 4:
                name = parts[1]
                try:
                    lat = float(parts[2])
                    lon = float(parts[3])
                except ValueError:
                    await self.api_request('sendMessage', {'chat_id': user_id, 'text': 'Invalid coordinates'})
                    return
                try:
                    self.db.execute('INSERT INTO cities (name, lat, lon) VALUES (?, ?, ?)', (name, lat, lon))
                    self.db.commit()
                    await self.api_request('sendMessage', {'chat_id': user_id, 'text': f'City {name} added'})
                except sqlite3.IntegrityError:
                    await self.api_request('sendMessage', {'chat_id': user_id, 'text': 'City already exists'})
            else:
                await self.api_request('sendMessage', {'chat_id': user_id, 'text': 'Usage: /addcity <name> <lat> <lon>'})
            return

        if text.startswith('/cities') and self.is_superadmin(user_id):
            cur = self.db.execute('SELECT id, name, lat, lon FROM cities ORDER BY id')
            rows = cur.fetchall()
            if not rows:
                await self.api_request('sendMessage', {'chat_id': user_id, 'text': 'No cities'})
                return
            for r in rows:
                keyboard = {'inline_keyboard': [[{'text': 'Delete', 'callback_data': f'city_del:{r["id"]}'}]]}
                await self.api_request('sendMessage', {
                    'chat_id': user_id,
                    'text': f"{r['id']}: {r['name']} ({r['lat']:.2f}, {r['lon']:.2f})",
                    'reply_markup': keyboard
                })
            return

        # handle time input for scheduling
        if user_id in self.pending and 'await_time' in self.pending[user_id]:
            time_str = text.strip()
            try:
                if len(time_str.split()) == 1:
                    dt = datetime.strptime(time_str, '%H:%M')
                    pub_time = datetime.combine(date.today(), dt.time())
                else:
                    pub_time = datetime.strptime(time_str, '%d.%m.%Y %H:%M')
            except ValueError:
                await self.api_request('sendMessage', {
                    'chat_id': user_id,
                    'text': 'Invalid time format'
                })
                return
            offset = self.get_tz_offset(user_id)
            pub_time_utc = pub_time - self.parse_offset(offset)
            if pub_time_utc <= datetime.utcnow():
                await self.api_request('sendMessage', {
                    'chat_id': user_id,
                    'text': 'Time must be in future'
                })
                return
            data = self.pending.pop(user_id)
            if 'reschedule_id' in data:
                self.update_schedule_time(data['reschedule_id'], pub_time_utc.isoformat())
                await self.api_request('sendMessage', {
                    'chat_id': user_id,
                    'text': f'Rescheduled for {self.format_time(pub_time_utc.isoformat(), offset)}'
                })
            else:
                test = await self.api_request(
                    'forwardMessage',
                    {
                        'chat_id': user_id,
                        'from_chat_id': data['from_chat_id'],
                        'message_id': data['message_id']
                    }
                )
                if not test.get('ok'):
                    await self.api_request('sendMessage', {
                        'chat_id': user_id,
                        'text': f"Add the bot to channel {data['from_chat_id']} (reader role) first"
                    })
                    return
                self.add_schedule(data['from_chat_id'], data['message_id'], data['selected'], pub_time_utc.isoformat())
                await self.api_request('sendMessage', {
                    'chat_id': user_id,
                    'text': f"Scheduled to {len(data['selected'])} channels for {self.format_time(pub_time_utc.isoformat(), offset)}"
                })
            return

        # start scheduling on forwarded message
        if 'forward_from_chat' in message and self.is_authorized(user_id):
            from_chat = message['forward_from_chat']['id']
            msg_id = message['forward_from_message_id']
            cur = self.db.execute('SELECT chat_id, title FROM channels')
            rows = cur.fetchall()
            if not rows:
                await self.api_request('sendMessage', {
                    'chat_id': user_id,
                    'text': 'No channels available'
                })
                return
            keyboard = {
                'inline_keyboard': [
                    [{'text': r['title'], 'callback_data': f'addch:{r["chat_id"]}'}] for r in rows
                ] + [[{'text': 'Done', 'callback_data': 'chdone'}]]
            }
            self.pending[user_id] = {
                'from_chat_id': from_chat,
                'message_id': msg_id,
                'selected': set()
            }
            await self.api_request('sendMessage', {
                'chat_id': user_id,
                'text': 'Select channels',
                'reply_markup': keyboard
            })
            return
        else:
            if not self.is_authorized(user_id):
                await self.api_request('sendMessage', {
                    'chat_id': user_id,
                    'text': 'Not authorized'
                })
            else:
                await self.api_request('sendMessage', {
                    'chat_id': user_id,
                    'text': 'Please forward a post from a channel'
                })

    async def handle_callback(self, query):
        user_id = query['from']['id']
        data = query['data']
        if data.startswith('addch:') and user_id in self.pending:
            chat_id = int(data.split(':')[1])
            if 'selected' in self.pending[user_id]:
                s = self.pending[user_id]['selected']
                if chat_id in s:
                    s.remove(chat_id)
                else:
                    s.add(chat_id)
        elif data == 'chdone' and user_id in self.pending:
            info = self.pending[user_id]
            if not info.get('selected'):
                await self.api_request('sendMessage', {'chat_id': user_id, 'text': 'Select at least one channel'})
            else:
                self.pending[user_id]['await_time'] = True
                await self.api_request('sendMessage', {
                    'chat_id': user_id,
                    'text': 'Enter time (HH:MM or DD.MM.YYYY HH:MM)'
                })
        elif data.startswith('approve:') and self.is_superadmin(user_id):
            uid = int(data.split(':')[1])
            if self.approve_user(uid):
                cur = self.db.execute('SELECT username FROM users WHERE user_id=?', (uid,))
                row = cur.fetchone()
                uname = row['username'] if row else None
                await self.api_request('sendMessage', {
                    'chat_id': user_id,
                    'text': f'{self.format_user(uid, uname)} approved',
                    'parse_mode': 'Markdown'
                })
                await self.api_request('sendMessage', {'chat_id': uid, 'text': 'You are approved'})
            else:
                await self.api_request('sendMessage', {'chat_id': user_id, 'text': 'User not in pending list'})
        elif data.startswith('reject:') and self.is_superadmin(user_id):
            uid = int(data.split(':')[1])
            if self.reject_user(uid):
                cur = self.db.execute('SELECT username FROM rejected_users WHERE user_id=?', (uid,))
                row = cur.fetchone()
                uname = row['username'] if row else None
                await self.api_request('sendMessage', {
                    'chat_id': user_id,
                    'text': f'{self.format_user(uid, uname)} rejected',
                    'parse_mode': 'Markdown'
                })
                await self.api_request('sendMessage', {'chat_id': uid, 'text': 'Your registration was rejected'})
            else:
                await self.api_request('sendMessage', {'chat_id': user_id, 'text': 'User not in pending list'})
        elif data.startswith('cancel:') and self.is_authorized(user_id):
            sid = int(data.split(':')[1])
            self.remove_schedule(sid)
            await self.api_request('sendMessage', {'chat_id': user_id, 'text': f'Schedule {sid} cancelled'})
        elif data.startswith('resch:') and self.is_authorized(user_id):
            sid = int(data.split(':')[1])
            self.pending[user_id] = {'reschedule_id': sid, 'await_time': True}
            await self.api_request('sendMessage', {'chat_id': user_id, 'text': 'Enter new time'})
        elif data.startswith('city_del:') and self.is_superadmin(user_id):
            cid = int(data.split(':')[1])
            self.db.execute('DELETE FROM cities WHERE id=?', (cid,))
            self.db.commit()
            await self.api_request('editMessageReplyMarkup', {
                'chat_id': query['message']['chat']['id'],
                'message_id': query['message']['message_id'],
                'reply_markup': {}
            })
            await self.api_request('sendMessage', {'chat_id': user_id, 'text': f'City {cid} deleted'})
        await self.api_request('answerCallbackQuery', {'callback_query_id': query['id']})


    async def process_due(self):
        """Publish due scheduled messages."""
        now = datetime.utcnow().isoformat()
        logging.info("Scheduler check at %s", now)
        cur = self.db.execute(
            'SELECT * FROM schedule WHERE sent=0 AND publish_time<=? ORDER BY publish_time',
            (now,),
        )
        rows = cur.fetchall()
        logging.info("Due ids: %s", [r['id'] for r in rows])
        for row in rows:
            try:
                resp = await self.api_request(
                    'forwardMessage',
                    {
                        'chat_id': row['target_chat_id'],
                        'from_chat_id': row['from_chat_id'],
                        'message_id': row['message_id'],
                    },
                )
                ok = resp.get('ok', False)
                if not ok and resp.get('error_code') == 400 and 'not' in resp.get('description', '').lower():
                    resp = await self.api_request(
                        'copyMessage',
                        {
                            'chat_id': row['target_chat_id'],
                            'from_chat_id': row['from_chat_id'],
                            'message_id': row['message_id'],
                        },
                    )
                    ok = resp.get('ok', False)
                if ok:
                    self.db.execute(
                        'UPDATE schedule SET sent=1, sent_at=? WHERE id=?',
                        (datetime.utcnow().isoformat(), row['id']),
                    )
                    self.db.commit()
                    logging.info('Published schedule %s', row['id'])
                else:
                    logging.error('Failed to publish %s: %s', row['id'], resp)
            except Exception:
                logging.exception('Error publishing schedule %s', row['id'])

    async def schedule_loop(self):
        """Background scheduler running at configurable intervals."""

        try:
            logging.info("Scheduler loop started")
            while self.running:
                await self.process_due()
                await asyncio.sleep(SCHED_INTERVAL_SEC)
        except asyncio.CancelledError:
            pass


async def ensure_webhook(bot: Bot, base_url: str):
    expected = base_url.rstrip('/') + '/webhook'
    info = await bot.api_request('getWebhookInfo')
    current = info.get('result', {}).get('url')
    if current != expected:
        logging.info('Registering webhook %s', expected)
        resp = await bot.api_request('setWebhook', {'url': expected})
        if not resp.get('ok'):
            logging.error('Failed to register webhook: %s', resp)
            raise RuntimeError(f"Webhook registration failed: {resp}")
        logging.info('Webhook registered successfully')
    else:
        logging.info('Webhook already registered at %s', current)

async def handle_webhook(request):
    bot: Bot = request.app['bot']
    try:
        data = await request.json()
        logging.info("Received webhook: %s", data)
    except Exception:
        logging.exception("Invalid webhook payload")
        return web.Response(text='bad request', status=400)
    try:
        await bot.handle_update(data)
    except Exception:
        logging.exception("Error handling update")
        return web.Response(text='error', status=500)
    return web.Response(text='ok')

def create_app():
    app = web.Application()

    token = os.getenv("TELEGRAM_BOT_TOKEN")
    if not token:
        raise RuntimeError("TELEGRAM_BOT_TOKEN not found in environment variables")

    bot = Bot(token, DB_PATH)
    app['bot'] = bot

    app.router.add_post('/webhook', handle_webhook)

    webhook_base = os.getenv("WEBHOOK_URL")
    if not webhook_base:
        raise RuntimeError("WEBHOOK_URL not found in environment variables")

    async def start_background(app: web.Application):
        logging.info("Application startup")
        try:
            await bot.start()
            await ensure_webhook(bot, webhook_base)
        except Exception:
            logging.exception("Error during startup")
            raise
        app['schedule_task'] = asyncio.create_task(bot.schedule_loop())

    async def cleanup_background(app: web.Application):
        await bot.close()
        app['schedule_task'].cancel()
        with contextlib.suppress(asyncio.CancelledError):
            await app['schedule_task']


    app.on_startup.append(start_background)
    app.on_cleanup.append(cleanup_background)

    return app


if __name__ == '__main__':

    web.run_app(create_app(), port=int(os.getenv("PORT", 8080)))

<|MERGE_RESOLUTION|>--- conflicted
+++ resolved
@@ -60,19 +60,12 @@
             period TEXT NOT NULL,
             temp REAL,
             wmo_code INTEGER,
-<<<<<<< HEAD
+
             wind REAL
         )""",
     """CREATE UNIQUE INDEX IF NOT EXISTS weather_cache_day
             ON weather_cache(city_id, period, DATE(fetched_at))""",
-=======
-            wind REAL,
-
-        )""",
-    """CREATE UNIQUE INDEX IF NOT EXISTS weather_cache_day
-            ON weather_cache(city_id, period, DATE(fetched_at))""",
-
->>>>>>> e9e005a5
+
     """CREATE TABLE IF NOT EXISTS weather_posts (
             id INTEGER PRIMARY KEY,
             chat_id BIGINT NOT NULL,
