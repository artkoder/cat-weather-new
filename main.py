import asyncio
import json
import logging
import os
import sqlite3
from datetime import datetime, date, timedelta, timezone
import contextlib
import re

from aiohttp import web, ClientSession

logging.basicConfig(level=logging.INFO)

# Default database path points to /data which is mounted as a Fly.io volume.
# This ensures information like registered channels and scheduled posts
# persists across deployments unless DB_PATH is explicitly overridden.
DB_PATH = os.getenv("DB_PATH", "/data/bot.db")
TZ_OFFSET = os.getenv("TZ_OFFSET", "+00:00")
SCHED_INTERVAL_SEC = int(os.getenv("SCHED_INTERVAL_SEC", "30"))
WMO_EMOJI = {
    0: "\u2600\ufe0f",
    1: "\U0001F324",
    2: "\u26c5",
    3: "\u2601\ufe0f",
    45: "\U0001F32B",
    48: "\U0001F32B",
    51: "\U0001F327",
    53: "\U0001F327",
    55: "\U0001F327",
    61: "\U0001F327",
    63: "\U0001F327",
    65: "\U0001F327",
    71: "\u2744\ufe0f",
    73: "\u2744\ufe0f",
    75: "\u2744\ufe0f",
    80: "\U0001F327",
    81: "\U0001F327",
    82: "\U0001F327",
    95: "\u26c8\ufe0f",
    96: "\u26c8\ufe0f",
    99: "\u26c8\ufe0f",
}

def weather_emoji(code: int, is_day: int | None) -> str:
    emoji = WMO_EMOJI.get(code, "")
    if code == 0 and is_day == 0:
        return "\U0001F319"  # crescent moon
    return emoji

WEATHER_SEPARATOR = "\u2219"  # "∙" used to split header from original text


CREATE_TABLES = [
    """CREATE TABLE IF NOT EXISTS users (
            user_id INTEGER PRIMARY KEY,
            username TEXT,
            is_superadmin INTEGER DEFAULT 0,
            tz_offset TEXT
        )""",
    """CREATE TABLE IF NOT EXISTS pending_users (
            user_id INTEGER PRIMARY KEY,
            username TEXT,
            requested_at TEXT
        )""",
    """CREATE TABLE IF NOT EXISTS rejected_users (
            user_id INTEGER PRIMARY KEY,
            username TEXT,
            rejected_at TEXT
        )""",
    """CREATE TABLE IF NOT EXISTS channels (
            chat_id INTEGER PRIMARY KEY,
            title TEXT
        )""",
        """CREATE TABLE IF NOT EXISTS schedule (
            id INTEGER PRIMARY KEY AUTOINCREMENT,
            from_chat_id INTEGER,
            message_id INTEGER,
            target_chat_id INTEGER,
            publish_time TEXT,
            sent INTEGER DEFAULT 0,
            sent_at TEXT
        )""",
    """CREATE TABLE IF NOT EXISTS cities (
            id INTEGER PRIMARY KEY,
            name TEXT NOT NULL,
            lat REAL NOT NULL,
            lon REAL NOT NULL,
            UNIQUE(name)
        )""",
    """CREATE TABLE IF NOT EXISTS weather_cache_day (
            city_id INTEGER NOT NULL,
            day DATE NOT NULL,
            temperature REAL,
            weather_code INTEGER,
            wind_speed REAL,
            PRIMARY KEY (city_id, day)
        )""",
        """CREATE TABLE IF NOT EXISTS weather_cache_hour (
            city_id INTEGER NOT NULL,
            timestamp DATETIME NOT NULL,
            temperature REAL,
            weather_code INTEGER,
            wind_speed REAL,
            is_day INTEGER,
            PRIMARY KEY (city_id, timestamp)
        )""",

    """CREATE TABLE IF NOT EXISTS seas (
            id INTEGER PRIMARY KEY,
            name TEXT NOT NULL,
            lat REAL NOT NULL,
            lon REAL NOT NULL,
            UNIQUE(name)
        )""",

    """CREATE TABLE IF NOT EXISTS sea_cache (
            sea_id INTEGER PRIMARY KEY,
            updated TEXT,
            current REAL,
            morning REAL,
            day REAL,
            evening REAL,
            night REAL,
            wave REAL,
<<<<<<< HEAD
            morning_wave REAL,
            day_wave REAL,
            evening_wave REAL,
            night_wave REAL
=======
            wind REAL,
            morning_wave REAL,
            day_wave REAL,
            evening_wave REAL,
            night_wave REAL,
            morning_wind REAL,
            day_wind REAL,
            evening_wind REAL,
            night_wind REAL
>>>>>>> 3a67d513
        )""",

    """CREATE TABLE IF NOT EXISTS weather_posts (
            id INTEGER PRIMARY KEY,
            chat_id BIGINT NOT NULL,
            message_id BIGINT NOT NULL,
            template TEXT NOT NULL,
            base_text TEXT,

            base_caption TEXT,
            reply_markup TEXT,

            UNIQUE(chat_id, message_id)
        )""",

    """CREATE TABLE IF NOT EXISTS asset_images (
            message_id INTEGER PRIMARY KEY,
            hashtags TEXT,
            template TEXT,
            used_at TEXT
        )""",

    """CREATE TABLE IF NOT EXISTS asset_channel (
            channel_id INTEGER PRIMARY KEY
        )""",

    """CREATE TABLE IF NOT EXISTS weather_publish_channels (
            channel_id INTEGER PRIMARY KEY,
            post_time TEXT NOT NULL,
            last_published_at TEXT
        )""",


        """CREATE TABLE IF NOT EXISTS weather_cache_period (
            city_id INTEGER PRIMARY KEY,
            updated TEXT,
            morning_temp REAL,
            morning_code INTEGER,
            morning_wind REAL,
            day_temp REAL,
            day_code INTEGER,
            day_wind REAL,
            evening_temp REAL,
            evening_code INTEGER,
            evening_wind REAL,
            night_temp REAL,
            night_code INTEGER,
            night_wind REAL
        )""",

    """CREATE TABLE IF NOT EXISTS latest_weather_post (
            chat_id BIGINT,
            message_id BIGINT,
            published_at TEXT
        )""",

    """CREATE TABLE IF NOT EXISTS weather_link_posts (
            chat_id BIGINT NOT NULL,
            message_id BIGINT NOT NULL,
            base_markup TEXT,
            button_texts TEXT,
            UNIQUE(chat_id, message_id)
        )""",

]


class Bot:
    def __init__(self, token: str, db_path: str):
        self.api_url = f"https://api.telegram.org/bot{token}"
        self.db = sqlite3.connect(db_path)
        self.db.row_factory = sqlite3.Row
        for stmt in CREATE_TABLES:
            self.db.execute(stmt)
        self.db.commit()
        # ensure new columns exist when upgrading
        for table, column in (
            ("users", "username"),
            ("users", "tz_offset"),
            ("pending_users", "username"),
            ("rejected_users", "username"),
            ("weather_posts", "template"),
            ("weather_posts", "base_text"),

            ("weather_posts", "base_caption"),
            ("weather_posts", "reply_markup"),
            ("sea_cache", "updated"),
            ("sea_cache", "current"),
            ("sea_cache", "morning"),
            ("sea_cache", "day"),
            ("sea_cache", "evening"),
            ("sea_cache", "night"),
            ("sea_cache", "wave"),
<<<<<<< HEAD
=======
            ("sea_cache", "wind"),
>>>>>>> 3a67d513
            ("sea_cache", "morning_wave"),
            ("sea_cache", "day_wave"),
            ("sea_cache", "evening_wave"),
            ("sea_cache", "night_wave"),
<<<<<<< HEAD
=======
            ("sea_cache", "morning_wind"),
            ("sea_cache", "day_wind"),
            ("sea_cache", "evening_wind"),
            ("sea_cache", "night_wind"),
>>>>>>> 3a67d513

        ):
            cur = self.db.execute(f"PRAGMA table_info({table})")
            names = [r[1] for r in cur.fetchall()]
            if column not in names:
                self.db.execute(f"ALTER TABLE {table} ADD COLUMN {column} TEXT")
        self.db.commit()
        self.pending = {}
        self.failed_fetches: dict[int, tuple[int, datetime]] = {}
        self.asset_channel_id = self.get_asset_channel()

        self.session: ClientSession | None = None
        self.running = False

    async def start(self):
        self.session = ClientSession()
        self.running = True

    async def close(self):
        self.running = False
        if self.session:
            await self.session.close()

        self.db.close()

    async def handle_edited_message(self, message):
        if self.asset_channel_id and message.get('chat', {}).get('id') == self.asset_channel_id:
            caption = message.get('caption') or message.get('text') or ''
            tags = ' '.join(re.findall(r'#\S+', caption))
            self.add_asset(message['message_id'], tags, caption)
            return

    async def api_request(self, method: str, data: dict = None):
        async with self.session.post(f"{self.api_url}/{method}", json=data) as resp:
            text = await resp.text()
            if resp.status != 200:
                logging.error("API HTTP %s for %s: %s", resp.status, method, text)
            try:
                result = json.loads(text)
            except Exception:
                logging.exception("Invalid response for %s: %s", method, text)
                return {}
            if not result.get("ok"):
                logging.error("API call %s failed: %s", method, result)
            else:
                logging.info("API call %s succeeded", method)
            return result

    async def fetch_open_meteo(self, lat: float, lon: float) -> dict | None:
        url = (
            "https://api.open-meteo.com/v1/forecast?latitude="
            f"{lat}&longitude={lon}&current_weather=true"
            "&hourly=temperature_2m,weather_code,wind_speed_10m,is_day"
            "&forecast_days=2&timezone=auto"
        )
        try:
            async with self.session.get(url) as resp:
                text = await resp.text()

        except Exception:
            logging.exception("Failed to fetch weather")
            return None

        logging.info("Weather API raw response: %s", text)
        if resp.status != 200:
            logging.error("Open-Meteo HTTP %s", resp.status)
            return None
        try:
            data = json.loads(text)
        except Exception:
            logging.exception("Invalid weather JSON")
            return None

        if "current_weather" in data and "current" not in data:
            cw = data["current_weather"]
            data["current"] = {
                "temperature_2m": cw.get("temperature") or cw.get("temperature_2m"),
                "weather_code": cw.get("weather_code") or cw.get("weathercode"),
                "wind_speed_10m": cw.get("wind_speed_10m") or cw.get("windspeed"),
                "is_day": cw.get("is_day"),
            }

        logging.info("Weather response: %s", data.get("current"))
        return data

    async def fetch_open_meteo_sea(self, lat: float, lon: float) -> dict | None:
        url = (
<<<<<<< HEAD
            "https://marine-api.open-meteo.com/v1/marine?latitude="
            f"{lat}&longitude={lon}"
            "&current=wave_height,wind_wave_height,swell_wave_height,"
            "sea_surface_temperature,sea_level_height_msl"
            "&hourly=wave_height,wind_wave_height,swell_wave_height,"
            "sea_surface_temperature"
            "&daily=wave_height_max,wind_wave_height_max,swell_wave_height_max"
=======

            "https://api.open-meteo.com/v1/marine?latitude="

            f"{lat}&longitude={lon}"
            "&current=wave_height,wind_speed_10m,sea_surface_temperature"
            "&hourly=wave_height,wind_speed_10m,sea_surface_temperature"
>>>>>>> 3a67d513
            "&forecast_days=2&timezone=auto"
        )
        logging.info("Sea API request: %s", url)
        try:
            async with self.session.get(url) as resp:
                text = await resp.text()
        except Exception:
            logging.exception("Failed to fetch sea")
            return None

        logging.info("Sea API raw response: %s", text)
        if resp.status != 200:
            logging.error("Open-Meteo sea HTTP %s", resp.status)
            return None
        try:
            data = json.loads(text)
        except Exception:
            logging.exception("Invalid sea JSON")
            return None
        return data

    async def collect_weather(self, force: bool = False):

        cur = self.db.execute("SELECT id, lat, lon, name FROM cities")
        updated: set[int] = set()
        for c in cur.fetchall():
            try:
                row = self.db.execute(

                    "SELECT timestamp FROM weather_cache_hour WHERE city_id=? ORDER BY timestamp DESC LIMIT 1",
                    (c["id"],),
                ).fetchone()
                now = datetime.utcnow()
                last_success = datetime.fromisoformat(row["timestamp"]) if row else datetime.min


                attempts, last_attempt = self.failed_fetches.get(c["id"], (0, datetime.min))

                if not force:
                    if last_success > now - timedelta(minutes=30):
                        continue
                    if attempts >= 3 and (now - last_attempt) < timedelta(minutes=30):
                        continue
                    if attempts > 0 and (now - last_attempt) < timedelta(minutes=1):
                        continue
                    if attempts >= 3 and (now - last_attempt) >= timedelta(minutes=30):
                        attempts = 0

                data = await self.fetch_open_meteo(c["lat"], c["lon"])
                if not data or "current" not in data:
                    self.failed_fetches[c["id"]] = (attempts + 1, now)
                    continue

                self.failed_fetches.pop(c["id"], None)

                w = data["current"]
                ts = datetime.utcnow().replace(microsecond=0).isoformat()
                day = ts.split("T")[0]
                self.db.execute(
                    "INSERT OR REPLACE INTO weather_cache_hour (city_id, timestamp, temperature, weather_code, wind_speed, is_day) "
                    "VALUES (?, ?, ?, ?, ?, ?)",
                    (
                        c["id"],
                        ts,
                        w.get("temperature_2m"),
                        w.get("weather_code"),
                        w.get("wind_speed_10m"),
                        w.get("is_day"),
                    ),
                )
                self.db.execute(
                    "INSERT OR REPLACE INTO weather_cache_day (city_id, day, temperature, weather_code, wind_speed) "
                    "VALUES (?, ?, ?, ?, ?)",
                    (
                        c["id"],
                        day,

                        w.get("temperature_2m"),
                        w.get("weather_code"),
                        w.get("wind_speed_10m"),
                    ),
                )

                # parse hourly forecast for tomorrow using averages

                h = data.get("hourly", {})
                times = h.get("time") or []
                temps = h.get("temperature_2m") or []
                codes = h.get("weather_code") or []
                winds = h.get("wind_speed_10m") or []
                tomorrow = (datetime.utcnow() + timedelta(days=1)).date()

                buckets = {
                    "morning": ([], [], []),  # temp, code, wind
                    "day": ([], [], []),
                    "evening": ([], [], []),
                    "night": ([], [], []),
                }

                for tstr, temp, code, wind in zip(times, temps, codes, winds):
                    dt_obj = datetime.fromisoformat(tstr)
                    if dt_obj.date() != tomorrow:
                        continue

                    h = dt_obj.hour
                    if 6 <= h < 12:
                        b = buckets["morning"]
                    elif 12 <= h < 18:
                        b = buckets["day"]
                    elif 18 <= h < 24:
                        b = buckets["evening"]
                    else:
                        b = buckets["night"]
                    b[0].append(temp)
                    b[1].append(code)
                    b[2].append(wind)

                def avg(lst: list[float]) -> float | None:
                    return sum(lst) / len(lst) if lst else None

                def mid_code(lst: list[int]) -> int | None:
                    return lst[len(lst) // 2] if lst else None

                mt = avg(buckets["morning"][0])
                mc = mid_code(buckets["morning"][1])
                mw = avg(buckets["morning"][2])
                dt_val = avg(buckets["day"][0])
                dc = mid_code(buckets["day"][1])
                dw = avg(buckets["day"][2])
                et = avg(buckets["evening"][0])
                ec = mid_code(buckets["evening"][1])
                ew = avg(buckets["evening"][2])
                nt = avg(buckets["night"][0])
                nc = mid_code(buckets["night"][1])
                nw = avg(buckets["night"][2])

                self.db.execute(
                    "INSERT OR REPLACE INTO weather_cache_period (city_id, updated, morning_temp, morning_code, morning_wind, day_temp, day_code, day_wind, evening_temp, evening_code, evening_wind, night_temp, night_code, night_wind) "
                    "VALUES (?, ?, ?, ?, ?, ?, ?, ?, ?, ?, ?, ?, ?, ?)",
                    (
                        c["id"],
                        now.isoformat(),
                        mt,
                        mc,
                        mw,

                        dt_val,

                        dc,
                        dw,
                        et,
                        ec,
                        ew,
                        nt,
                        nc,
                        nw,
                    ),
                )
                self.db.commit()
                logging.info(
                    "Cached weather for city %s: %s°C code %s",
                    c["id"],
                    w.get("temperature_2m"),
                    w.get("weather_code"),
                )
                updated.add(c["id"])
            except Exception:
                logging.exception("Error processing weather for city %s", c["id"])
        if updated:
            await self.update_weather_posts(updated)

    async def collect_sea(self, force: bool = False):
        cur = self.db.execute("SELECT id, lat, lon FROM seas")
        updated: set[int] = set()
        for s in cur.fetchall():
            row = self.db.execute(
                "SELECT updated FROM sea_cache WHERE sea_id=?",
                (s["id"],),
            ).fetchone()
            now = datetime.utcnow()
            last = datetime.fromisoformat(row["updated"]) if row else datetime.min
            if not force and last > now - timedelta(minutes=30):
                continue

            data = await self.fetch_open_meteo_sea(s["lat"], s["lon"])
            if not data or "hourly" not in data or "current" not in data:
                continue
            temps = data["hourly"].get("water_temperature") or data["hourly"].get("sea_surface_temperature")
            waves = data["hourly"].get("wave_height")
<<<<<<< HEAD
            times = data["hourly"].get("time")
            if not temps or not times or not waves:
                continue
            current = temps[0]
            current_wave = data["current"].get("wave_height")
            tomorrow = date.today() + timedelta(days=1)
            morn = day_temp = eve = night = None
            mwave = dwave = ewave = nwave = None
            for t, temp, wave in zip(times, temps, waves):
=======
            winds = data["hourly"].get("wind_speed_10m")
            times = data["hourly"].get("time")
            if not temps or not times or not waves or not winds:
                continue
            current = temps[0]
            current_wave = data["current"].get("wave_height")
            current_wind = data["current"].get("wind_speed_10m")
            tomorrow = date.today() + timedelta(days=1)
            morn = day_temp = eve = night = None
            mwave = dwave = ewave = nwave = None
            mwind = dwind = ewind = nwind = None
            for t, temp, wave, wind in zip(times, temps, waves, winds):
>>>>>>> 3a67d513
                dt = datetime.fromisoformat(t)
                if dt.date() != tomorrow:
                    continue
                if dt.hour == 6 and morn is None:
                    morn = temp
                    mwave = wave
<<<<<<< HEAD
                elif dt.hour == 12 and day_temp is None:
                    day_temp = temp
                    dwave = wave
                elif dt.hour == 18 and eve is None:
                    eve = temp
                    ewave = wave
                elif dt.hour == 0 and night is None:
                    night = temp
                    nwave = wave
                if (
                    None not in (morn, day_temp, eve, night, mwave, dwave, ewave, nwave)
=======
                    mwind = wind
                elif dt.hour == 12 and day_temp is None:
                    day_temp = temp
                    dwave = wave
                    dwind = wind
                elif dt.hour == 18 and eve is None:
                    eve = temp
                    ewave = wave
                    ewind = wind
                elif dt.hour == 0 and night is None:
                    night = temp
                    nwave = wave
                    nwind = wind
                if (
                    None not in (morn, day_temp, eve, night, mwave, dwave, ewave, nwave, mwind, dwind, ewind, nwind)
>>>>>>> 3a67d513
                ):
                    break

            self.db.execute(
<<<<<<< HEAD
                "INSERT OR REPLACE INTO sea_cache (sea_id, updated, current, morning, day, evening, night, wave, morning_wave, day_wave, evening_wave, night_wave) VALUES (?, ?, ?, ?, ?, ?, ?, ?, ?, ?, ?, ?)",
=======
                "INSERT OR REPLACE INTO sea_cache (sea_id, updated, current, morning, day, evening, night, wave, wind, morning_wave, day_wave, evening_wave, night_wave, morning_wind, day_wind, evening_wind, night_wind) VALUES (?, ?, ?, ?, ?, ?, ?, ?, ?, ?, ?, ?, ?, ?, ?, ?, ?)",
>>>>>>> 3a67d513
                (
                    s["id"],
                    now.isoformat(),
                    current,
                    morn,
                    day_temp,
                    eve,
                    night,
                    current_wave,
<<<<<<< HEAD
=======
                    current_wind,
>>>>>>> 3a67d513
                    mwave,
                    dwave,
                    ewave,
                    nwave,
<<<<<<< HEAD
=======
                    mwind,
                    dwind,
                    ewind,
                    nwind,
>>>>>>> 3a67d513
                ),
            )
            self.db.commit()
            updated.add(s["id"])
        if updated:
            await self.update_weather_posts()

    async def handle_update(self, update):
        message = update.get('message') or update.get('channel_post')
        if message:
            await self.handle_message(message)

        elif 'edited_channel_post' in update:
            await self.handle_edited_message(update['edited_channel_post'])

        elif 'callback_query' in update:
            await self.handle_callback(update['callback_query'])
        elif 'my_chat_member' in update:
            await self.handle_my_chat_member(update['my_chat_member'])

    async def handle_my_chat_member(self, chat_update):
        chat = chat_update['chat']
        status = chat_update['new_chat_member']['status']
        if status in {'administrator', 'creator'}:
            self.db.execute(
                'INSERT OR REPLACE INTO channels (chat_id, title) VALUES (?, ?)',
                (chat['id'], chat.get('title', chat.get('username', '')))
            )
            self.db.commit()
            logging.info("Added channel %s", chat['id'])
        else:
            self.db.execute('DELETE FROM channels WHERE chat_id=?', (chat['id'],))
            self.db.commit()
            logging.info("Removed channel %s", chat['id'])

    def get_user(self, user_id):
        cur = self.db.execute('SELECT * FROM users WHERE user_id=?', (user_id,))
        return cur.fetchone()

    def is_pending(self, user_id: int) -> bool:
        cur = self.db.execute('SELECT 1 FROM pending_users WHERE user_id=?', (user_id,))
        return cur.fetchone() is not None

    def pending_count(self) -> int:
        cur = self.db.execute('SELECT COUNT(*) FROM pending_users')
        return cur.fetchone()[0]

    def approve_user(self, uid: int) -> bool:
        if not self.is_pending(uid):
            return False
        cur = self.db.execute('SELECT username FROM pending_users WHERE user_id=?', (uid,))
        row = cur.fetchone()
        username = row['username'] if row else None
        self.db.execute('DELETE FROM pending_users WHERE user_id=?', (uid,))
        self.db.execute(
            'INSERT OR IGNORE INTO users (user_id, username, tz_offset) VALUES (?, ?, ?)',
            (uid, username, TZ_OFFSET)
        )
        if username:
            self.db.execute('UPDATE users SET username=? WHERE user_id=?', (username, uid))
        self.db.execute('DELETE FROM rejected_users WHERE user_id=?', (uid,))
        self.db.commit()
        logging.info('Approved user %s', uid)
        return True

    def reject_user(self, uid: int) -> bool:
        if not self.is_pending(uid):
            return False
        cur = self.db.execute('SELECT username FROM pending_users WHERE user_id=?', (uid,))
        row = cur.fetchone()
        username = row['username'] if row else None
        self.db.execute('DELETE FROM pending_users WHERE user_id=?', (uid,))
        self.db.execute(
            'INSERT OR REPLACE INTO rejected_users (user_id, username, rejected_at) VALUES (?, ?, ?)',
            (uid, username, datetime.utcnow().isoformat()),
        )
        self.db.commit()
        logging.info('Rejected user %s', uid)
        return True

    def is_rejected(self, user_id: int) -> bool:
        cur = self.db.execute('SELECT 1 FROM rejected_users WHERE user_id=?', (user_id,))
        return cur.fetchone() is not None

    def list_scheduled(self):
        cur = self.db.execute(
            'SELECT s.id, s.target_chat_id, c.title as target_title, '
            's.publish_time, s.from_chat_id, s.message_id '
            'FROM schedule s LEFT JOIN channels c ON s.target_chat_id=c.chat_id '
            'WHERE s.sent=0 ORDER BY s.publish_time'
        )
        return cur.fetchall()

    def add_schedule(self, from_chat: int, msg_id: int, targets: set[int], pub_time: str):
        for chat_id in targets:
            self.db.execute(
                'INSERT INTO schedule (from_chat_id, message_id, target_chat_id, publish_time) VALUES (?, ?, ?, ?)',
                (from_chat, msg_id, chat_id, pub_time),
            )
        self.db.commit()
        logging.info('Scheduled %s -> %s at %s', msg_id, list(targets), pub_time)

    def remove_schedule(self, sid: int):
        self.db.execute('DELETE FROM schedule WHERE id=?', (sid,))
        self.db.commit()
        logging.info('Cancelled schedule %s', sid)

    def update_schedule_time(self, sid: int, pub_time: str):
        self.db.execute('UPDATE schedule SET publish_time=? WHERE id=?', (pub_time, sid))
        self.db.commit()
        logging.info('Rescheduled %s to %s', sid, pub_time)

    @staticmethod
    def format_user(user_id: int, username: str | None) -> str:
        label = f"@{username}" if username else str(user_id)
        return f"[{label}](tg://user?id={user_id})"

    @staticmethod
    def parse_offset(offset: str) -> timedelta:
        sign = -1 if offset.startswith('-') else 1
        h, m = offset.lstrip('+-').split(':')
        return timedelta(minutes=sign * (int(h) * 60 + int(m)))

    def format_time(self, ts: str, offset: str) -> str:
        dt = datetime.fromisoformat(ts)
        dt += self.parse_offset(offset)
        return dt.strftime('%H:%M %d.%m.%Y')

    def get_tz_offset(self, user_id: int) -> str:
        cur = self.db.execute('SELECT tz_offset FROM users WHERE user_id=?', (user_id,))
        row = cur.fetchone()
        return row['tz_offset'] if row and row['tz_offset'] else TZ_OFFSET

    def is_authorized(self, user_id):
        return self.get_user(user_id) is not None

    def is_superadmin(self, user_id):
        row = self.get_user(user_id)
        return row and row['is_superadmin']

    async def parse_post_url(self, url: str) -> tuple[int, int] | None:
        """Return chat_id and message_id from a Telegram post URL."""
        m = re.search(r"/c/(\d+)/(\d+)", url)
        if m:
            return int(f"-100{m.group(1)}"), int(m.group(2))
        m = re.search(r"t.me/([^/]+)/(\d+)", url)
        if m:
            resp = await self.api_request('getChat', {'chat_id': f"@{m.group(1)}"})
            if resp.get('ok'):
                return resp['result']['id'], int(m.group(2))
        return None

    def _get_cached_weather(self, city_id: int):
        return self.db.execute(
            "SELECT temperature, weather_code, wind_speed, is_day FROM weather_cache_hour "
            "WHERE city_id=? ORDER BY timestamp DESC LIMIT 1",
            (city_id,),
        ).fetchone()

    def _get_period_weather(self, city_id: int):
        return self.db.execute(
            "SELECT * FROM weather_cache_period WHERE city_id=?",
            (city_id,),
        ).fetchone()

    def _get_sea_cache(self, sea_id: int):
        return self.db.execute(
<<<<<<< HEAD
            "SELECT current, morning, day, evening, night, wave, "
            "morning_wave, day_wave, evening_wave, night_wave FROM sea_cache WHERE sea_id=?",
=======
            "SELECT current, morning, day, evening, night, wave, wind, "
            "morning_wave, day_wave, evening_wave, night_wave, "
            "morning_wind, day_wind, evening_wind, night_wind FROM sea_cache WHERE sea_id=?",
>>>>>>> 3a67d513
            (sea_id,),
        ).fetchone()


    @staticmethod
    def _parse_coords(text: str) -> tuple[float, float] | None:
        """Parse latitude and longitude from string allowing comma separator."""
        parts = [p for p in re.split(r"[ ,]+", text.strip()) if p]
        if len(parts) != 2:
            return None
        try:
            return float(parts[0]), float(parts[1])
        except ValueError:
            return None


    def _render_template(self, template: str) -> str | None:
        """Replace placeholders in template with cached weather values."""

        months = [
            "января",
            "февраля",
            "марта",
            "апреля",
            "мая",
            "июня",
            "июля",
            "августа",
            "сентября",
            "октября",
            "ноября",
            "декабря",
        ]

        def repl(match: re.Match[str]) -> str:
            cid = int(match.group(1))
            period = match.group(2)
            field = match.group(3)

            if field in {"seatemperature", "seatemp"}:
                row = self._get_sea_cache(cid)
                if not row:
                    raise ValueError(f"no sea data for {cid}")
                key = {
                    "nm": "morning",
                    "nd": "day",
                    "ny": "evening",
                    "nn": "night",
                }.get(period, "current")
                if row[key] is None:
                    raise ValueError(f"no sea {key} for {cid}")
                emoji = "\U0001F30A"
                return f"{emoji} {row[key]:.1f}\u00B0C"

            if field == "seastorm":
                row = self._get_sea_cache(cid)
                if not row:
                    raise ValueError(f"no sea data for {cid}")
                t_key = {
                    "nm": "morning",
                    "nd": "day",
                    "ny": "evening",
                    "nn": "night",
                }.get(period, "current")
                wave_key = {
                    "nm": "morning_wave",
                    "nd": "day_wave",
                    "ny": "evening_wave",
                    "nn": "night_wave",
                }.get(period, "wave")
<<<<<<< HEAD
                temp = row[t_key]
                wave = row[wave_key]
                if wave is None or temp is None:
                    raise ValueError(f"no sea storm data for {cid}")

                try:
                    wave_val = float(wave)
=======
                wind_key = {
                    "nm": "morning_wind",
                    "nd": "day_wind",
                    "ny": "evening_wind",
                    "nn": "night_wind",
                }.get(period, "wind")
                temp = row[t_key]
                wave = row[wave_key]
                wind = row[wind_key]
                if wave is None or wind is None or temp is None:
                    raise ValueError(f"no sea storm data for {cid}")


                try:
                    wave_val = float(wave)
                    wind_val = float(wind)
>>>>>>> 3a67d513
                    temp_val = float(temp)
                except (TypeError, ValueError):
                    raise ValueError(f"invalid sea storm data for {cid}")

<<<<<<< HEAD
                if wave_val < 0.5:
                    emoji = "\U0001F30A"
                    return f"{emoji} {temp_val:.1f}\u00B0C"
                if wave_val >= 1.5:
=======
                if wave_val < 0.5 and wind_val < 5:
                    emoji = "\U0001F30A"
                    return f"{emoji} {temp_val:.1f}\u00B0C"
                if wave_val >= 1.5 or wind_val >= 10:

>>>>>>> 3a67d513
                    return "сильный шторм"
                return "шторм"

            row = self._get_cached_weather(cid)
            period_row = self._get_period_weather(cid) if period else None
            if not row and not period_row:
                raise ValueError(f"no data for city {cid}")

            if field in {"temperature", "temp", "wind"}:
                if period_row and period:
                    key_map = {
                        "nm": ("morning_temp", "morning_code", "morning_wind", 1),
                        "nd": ("day_temp", "day_code", "day_wind", 1),
                        "ny": ("evening_temp", "evening_code", "evening_wind", 1),
                        "nn": ("night_temp", "night_code", "night_wind", 0),
                    }
                    t_key, c_key, w_key, is_day_val = key_map[period]
                    if period_row[t_key] is not None:
                        if field in {"temperature", "temp"}:
                            emoji = weather_emoji(period_row[c_key], is_day_val)

                            return f"{emoji} {period_row[t_key]:.0f}\u00B0C"

                        if field == "wind":
                            return f"{period_row[w_key]:.1f}"
                if not row:
                    raise ValueError(f"no current data for city {cid}")
                is_day = row["is_day"] if "is_day" in row.keys() else None
                if field in {"temperature", "temp"}:
                    emoji = weather_emoji(row["weather_code"], is_day)
                    return f"{emoji} {row['temperature']:.1f}\u00B0C"

                return f"{row['wind_speed']:.1f}"
            return ""

        try:

            rendered = re.sub(r"{(\d+)\|(?:(nm|nd|ny|nn)-)?(\w+)}", repl, template)
            tomorrow = date.today() + timedelta(days=1)
            rendered = rendered.replace("{next-day-date}", tomorrow.strftime("%d"))
            rendered = rendered.replace("{next-day-month}", months[tomorrow.month - 1])

            return rendered
        except ValueError as e:
            logging.info("%s", e)
            return None


    @staticmethod
    def post_url(chat_id: int, message_id: int) -> str:
        if str(chat_id).startswith("-100"):
            return f"https://t.me/c/{str(chat_id)[4:]}/{message_id}"
        return f"https://t.me/{chat_id}/{message_id}"


    async def update_weather_posts(self, cities: set[int] | None = None):
        """Update all registered posts using cached weather."""
        cur = self.db.execute(
            "SELECT id, chat_id, message_id, template, base_text, base_caption, reply_markup FROM weather_posts"

        )
        rows = cur.fetchall()
        for r in rows:
            tpl_cities = {int(m.group(1)) for m in re.finditer(r"{(\d+)\|", r["template"])}
            if cities is not None and not (tpl_cities & cities):
                continue
            header = self._render_template(r["template"])
            if header is None:
                continue

            markup = json.loads(r["reply_markup"]) if r["reply_markup"] else None
            if r["base_caption"] is not None:
                caption = f"{header}{WEATHER_SEPARATOR}{r['base_caption']}"
                payload = {
                    "chat_id": r["chat_id"],
                    "message_id": r["message_id"],
                    "caption": caption,
                }
                if markup:
                    payload["reply_markup"] = markup
                resp = await self.api_request(
                    "editMessageCaption",
                    payload,

                )
            else:
                text = (
                    f"{header}{WEATHER_SEPARATOR}{r['base_text']}"
                    if r["base_text"]
                    else header
                )

                payload = {
                    "chat_id": r["chat_id"],
                    "message_id": r["message_id"],
                    "text": text,
                }
                if markup:
                    payload["reply_markup"] = markup
                resp = await self.api_request(
                    "editMessageText",
                    payload,

                )
            if resp.get("ok"):
                logging.info("Updated weather post %s", r["id"])
            elif resp.get("error_code") == 400 and "message is not modified" in resp.get("description", ""):
                logging.info("Weather post %s already up to date", r["id"])
            else:
                logging.error(
                    "Failed to update weather post %s: %s", r["id"], resp
                )

    def latest_weather_url(self) -> str | None:
        cur = self.db.execute(
            "SELECT chat_id, message_id FROM latest_weather_post LIMIT 1"
        )
        row = cur.fetchone()
        if row:
            return self.post_url(row["chat_id"], row["message_id"])
        return None

    def set_latest_weather_post(self, chat_id: int, message_id: int):
        self.db.execute("DELETE FROM latest_weather_post")
        self.db.execute(
            "INSERT INTO latest_weather_post (chat_id, message_id, published_at) VALUES (?, ?, ?)",
            (chat_id, message_id, datetime.utcnow().isoformat()),
        )
        self.db.commit()

    async def update_weather_buttons(self):
        url = self.latest_weather_url()
        if not url:
            return
        cur = self.db.execute(
            "SELECT chat_id, message_id, base_markup, button_texts FROM weather_link_posts"
        )
        for r in cur.fetchall():
            base = json.loads(r["base_markup"]) if r["base_markup"] else {"inline_keyboard": []}
            buttons = base.get("inline_keyboard", [])

            weather_buttons = []
            for t in json.loads(r["button_texts"]):
                rendered = self._render_template(t) or t
                weather_buttons.append({"text": rendered, "url": url})
            if weather_buttons:
                buttons.append(weather_buttons)

            resp = await self.api_request(
                "editMessageReplyMarkup",
                {
                    "chat_id": r["chat_id"],
                    "message_id": r["message_id"],
                    "reply_markup": {"inline_keyboard": buttons},
                },
            )

            if not resp.get("ok") and not (
                resp.get("error_code") == 400 and "message is not modified" in resp.get("description", "")
            ):
                logging.error("Failed to update buttons for %s: %s", r["message_id"], resp)

            self.db.execute(
                "UPDATE weather_posts SET reply_markup=? WHERE chat_id=? AND message_id=?",
                (json.dumps({"inline_keyboard": buttons}), r["chat_id"], r["message_id"]),
            )
        self.db.commit()

    def add_weather_channel(self, channel_id: int, post_time: str):
        self.db.execute(
            "INSERT OR REPLACE INTO weather_publish_channels (channel_id, post_time) VALUES (?, ?)",
            (channel_id, post_time),
        )
        self.db.commit()

    def remove_weather_channel(self, channel_id: int):
        self.db.execute(
            "DELETE FROM weather_publish_channels WHERE channel_id=?",
            (channel_id,),
        )
        self.db.commit()

    def list_weather_channels(self):
        cur = self.db.execute(
            "SELECT w.channel_id, w.post_time, w.last_published_at, c.title FROM weather_publish_channels w LEFT JOIN channels c ON c.chat_id=w.channel_id ORDER BY w.channel_id"
        )
        return cur.fetchall()

    def set_asset_channel(self, channel_id: int):
        self.db.execute("DELETE FROM asset_channel")
        self.db.execute(
            "INSERT INTO asset_channel (channel_id) VALUES (?)",
            (channel_id,),
        )
        self.db.commit()
        self.asset_channel_id = channel_id

    def get_asset_channel(self) -> int | None:
        cur = self.db.execute("SELECT channel_id FROM asset_channel LIMIT 1")
        row = cur.fetchone()
        return row["channel_id"] if row else None

    def add_asset(self, message_id: int, hashtags: str, template: str | None = None):

        cur = self.db.execute(
            "SELECT used_at FROM asset_images WHERE message_id=?",
            (message_id,),
        )
        row = cur.fetchone()
        used_at = row["used_at"] if row else None
        self.db.execute(
            "INSERT OR REPLACE INTO asset_images (message_id, hashtags, template, used_at) VALUES (?, ?, ?, ?)",
            (message_id, hashtags, template, used_at),
        )
        self.db.commit()

        logging.info("Stored asset %s tags=%s", message_id, hashtags)

    def next_asset(self, tags: set[str] | None):
        """Return and mark the next unused asset.

        When ``tags`` is ``None`` or empty, the very first unused asset is
        returned regardless of its hashtags. Otherwise we search for a tag
        match and fall back to an untagged asset.
        """

        logging.info("Selecting asset for tags=%s", tags)

        cur = self.db.execute(
            "SELECT message_id, hashtags, template FROM asset_images WHERE used_at IS NULL ORDER BY message_id"
        )
        rows = cur.fetchall()

        if not rows:
            logging.info("No asset available")
            return None

        if not tags:
            r = rows[0]
            self.db.execute(
                "UPDATE asset_images SET used_at=? WHERE message_id=?",
                (datetime.utcnow().isoformat(), r["message_id"]),
            )
            self.db.commit()
            logging.info("Picked asset %s", r["message_id"])
            return r

        first_no_tag = None
        for r in rows:
            tagset = set(r["hashtags"].split()) if r["hashtags"] else set()
            if tagset & tags:

                self.db.execute(
                    "UPDATE asset_images SET used_at=? WHERE message_id=?",
                    (datetime.utcnow().isoformat(), r["message_id"]),
                )
                self.db.commit()

                logging.info("Picked asset %s", r["message_id"])
                return r
            if not tagset and first_no_tag is None:
                first_no_tag = r


        if first_no_tag:
            self.db.execute(
                "UPDATE asset_images SET used_at=? WHERE message_id=?",
                (datetime.utcnow().isoformat(), first_no_tag["message_id"]),
            )
            self.db.commit()

            logging.info("Picked asset %s (no tags)", first_no_tag["message_id"])
            return first_no_tag


        logging.info("No asset available")
        return None



    async def publish_weather(
        self,
        channel_id: int,
        tags: set[str] | None = None,
        record: bool = True,
    ) -> bool:

        asset = self.next_asset(tags)
        caption = asset["template"] if asset and asset["template"] else ""
        if caption:
            caption = self._render_template(caption) or caption
        if asset and self.asset_channel_id:

            logging.info("Copying asset %s to %s", asset["message_id"], channel_id)
            resp = await self.api_request(

                "copyMessage",
                {
                    "chat_id": channel_id,
                    "from_chat_id": self.asset_channel_id,
                    "message_id": asset["message_id"],
                    "caption": caption or None,
                },
            )
            await self.api_request(
                "deleteMessage",
                {"chat_id": self.asset_channel_id, "message_id": asset["message_id"]},
            )

            ok = resp.get("ok", False)
        elif caption:
            logging.info("Sending text weather to %s", channel_id)
            resp = await self.api_request(
                "sendMessage",
                {"chat_id": channel_id, "text": caption},
            )
            ok = resp.get("ok", False)
        else:
            logging.info("No asset and no caption; nothing to publish")
            return False

        if ok and record:
            self.db.execute(
                "UPDATE weather_publish_channels SET last_published_at=? WHERE channel_id=?",
                (datetime.utcnow().isoformat(), channel_id),
            )
            self.db.commit()
            if resp.get("result"):
                mid = resp["result"].get("message_id")
                if mid:
                    self.set_latest_weather_post(channel_id, mid)
                    await self.update_weather_buttons()
        else:
            logging.error("Failed to publish weather: %s", resp)
        return ok



    async def handle_message(self, message):
        global TZ_OFFSET

        if self.asset_channel_id and message.get('chat', {}).get('id') == self.asset_channel_id:
            caption = message.get('caption') or message.get('text') or ''
            tags = ' '.join(re.findall(r'#\S+', caption))
            self.add_asset(message['message_id'], tags, caption)
            return


        if 'from' not in message:
            # ignore channel posts when asset channel is not configured
            return


        text = message.get('text', '')
        user_id = message['from']['id']
        username = message['from'].get('username')

        # first /start registers superadmin or puts user in queue
        if text.startswith('/start'):
            if self.get_user(user_id):
                await self.api_request('sendMessage', {
                    'chat_id': user_id,
                    'text': 'Bot is working'
                })
                return

            if self.is_rejected(user_id):
                await self.api_request('sendMessage', {
                    'chat_id': user_id,
                    'text': 'Access denied by administrator'
                })
                return

            if self.is_pending(user_id):
                await self.api_request('sendMessage', {
                    'chat_id': user_id,
                    'text': 'Awaiting approval'
                })
                return

            cur = self.db.execute('SELECT COUNT(*) FROM users')
            user_count = cur.fetchone()[0]
            if user_count == 0:
                self.db.execute('INSERT INTO users (user_id, username, is_superadmin, tz_offset) VALUES (?, ?, 1, ?)', (user_id, username, TZ_OFFSET))
                self.db.commit()
                logging.info('Registered %s as superadmin', user_id)
                await self.api_request('sendMessage', {
                    'chat_id': user_id,
                    'text': 'You are superadmin'
                })
                return

            if self.pending_count() >= 10:
                await self.api_request('sendMessage', {
                    'chat_id': user_id,
                    'text': 'Registration queue full, try later'
                })
                logging.info('Registration rejected for %s due to full queue', user_id)
                return

            self.db.execute(
                'INSERT OR IGNORE INTO pending_users (user_id, username, requested_at) VALUES (?, ?, ?)',
                (user_id, username, datetime.utcnow().isoformat())
            )
            self.db.commit()
            logging.info('User %s added to pending queue', user_id)
            await self.api_request('sendMessage', {
                'chat_id': user_id,
                'text': 'Registration pending approval'
            })
            return

        if text.startswith('/add_user') and self.is_superadmin(user_id):
            parts = text.split()
            if len(parts) == 2:
                uid = int(parts[1])
                if not self.get_user(uid):
                    self.db.execute('INSERT INTO users (user_id) VALUES (?)', (uid,))
                    self.db.commit()
                await self.api_request('sendMessage', {
                    'chat_id': user_id,
                    'text': f'User {uid} added'
                })
            return

        if text.startswith('/remove_user') and self.is_superadmin(user_id):
            parts = text.split()
            if len(parts) == 2:
                uid = int(parts[1])
                self.db.execute('DELETE FROM users WHERE user_id=?', (uid,))
                self.db.commit()
                await self.api_request('sendMessage', {
                    'chat_id': user_id,
                    'text': f'User {uid} removed'
                })
            return

        if text.startswith('/tz'):
            parts = text.split()
            if not self.is_authorized(user_id):
                await self.api_request('sendMessage', {'chat_id': user_id, 'text': 'Not authorized'})
                return
            if len(parts) != 2:
                await self.api_request('sendMessage', {'chat_id': user_id, 'text': 'Usage: /tz +02:00'})
                return
            try:
                self.parse_offset(parts[1])
            except Exception:
                await self.api_request('sendMessage', {'chat_id': user_id, 'text': 'Invalid offset'})
                return
            self.db.execute('UPDATE users SET tz_offset=? WHERE user_id=?', (parts[1], user_id))
            self.db.commit()
            TZ_OFFSET = parts[1]
            await self.api_request('sendMessage', {'chat_id': user_id, 'text': f'Timezone set to {parts[1]}'})
            return

        if text.startswith('/list_users') and self.is_superadmin(user_id):
            cur = self.db.execute('SELECT user_id, username, is_superadmin FROM users')
            rows = cur.fetchall()
            msg = '\n'.join(
                f"{self.format_user(r['user_id'], r['username'])} {'(admin)' if r['is_superadmin'] else ''}"
                for r in rows
            )
            await self.api_request('sendMessage', {
                'chat_id': user_id,
                'text': msg or 'No users',
                'parse_mode': 'Markdown'
            })
            return

        if text.startswith('/pending') and self.is_superadmin(user_id):
            cur = self.db.execute('SELECT user_id, username, requested_at FROM pending_users')
            rows = cur.fetchall()
            if not rows:
                await self.api_request('sendMessage', {'chat_id': user_id, 'text': 'No pending users'})
                return

            msg = '\n'.join(
                f"{self.format_user(r['user_id'], r['username'])} requested {r['requested_at']}"
                for r in rows
            )
            keyboard = {
                'inline_keyboard': [
                    [
                        {'text': 'Approve', 'callback_data': f'approve:{r["user_id"]}'},
                        {'text': 'Reject', 'callback_data': f'reject:{r["user_id"]}'}
                    ]
                    for r in rows
                ]
            }
            await self.api_request('sendMessage', {
                'chat_id': user_id,
                'text': msg,
                'parse_mode': 'Markdown',
                'reply_markup': keyboard
            })
            return

        if text.startswith('/approve') and self.is_superadmin(user_id):
            parts = text.split()
            if len(parts) == 2:
                uid = int(parts[1])
                if self.approve_user(uid):
                    cur = self.db.execute('SELECT username FROM users WHERE user_id=?', (uid,))
                    row = cur.fetchone()
                    uname = row['username'] if row else None
                    await self.api_request('sendMessage', {
                        'chat_id': user_id,
                        'text': f'{self.format_user(uid, uname)} approved',
                        'parse_mode': 'Markdown'
                    })
                    await self.api_request('sendMessage', {'chat_id': uid, 'text': 'You are approved'})
                else:
                    await self.api_request('sendMessage', {'chat_id': user_id, 'text': 'User not in pending list'})
            return

        if text.startswith('/reject') and self.is_superadmin(user_id):
            parts = text.split()
            if len(parts) == 2:
                uid = int(parts[1])
                if self.reject_user(uid):
                    cur = self.db.execute('SELECT username FROM rejected_users WHERE user_id=?', (uid,))
                    row = cur.fetchone()
                    uname = row['username'] if row else None
                    await self.api_request('sendMessage', {
                        'chat_id': user_id,
                        'text': f'{self.format_user(uid, uname)} rejected',
                        'parse_mode': 'Markdown'
                    })
                    await self.api_request('sendMessage', {'chat_id': uid, 'text': 'Your registration was rejected'})
                else:
                    await self.api_request('sendMessage', {'chat_id': user_id, 'text': 'User not in pending list'})
            return

        if text.startswith('/channels') and self.is_superadmin(user_id):
            cur = self.db.execute('SELECT chat_id, title FROM channels')
            rows = cur.fetchall()
            msg = '\n'.join(f"{r['title']} ({r['chat_id']})" for r in rows)
            await self.api_request('sendMessage', {'chat_id': user_id, 'text': msg or 'No channels'})
            return

        if text.startswith('/history'):
            cur = self.db.execute(
                'SELECT target_chat_id, sent_at FROM schedule WHERE sent=1 ORDER BY sent_at DESC LIMIT 10'
            )
            rows = cur.fetchall()
            offset = self.get_tz_offset(user_id)
            msg = '\n'.join(
                f"{r['target_chat_id']} at {self.format_time(r['sent_at'], offset)}"
                for r in rows
            )
            await self.api_request('sendMessage', {'chat_id': user_id, 'text': msg or 'No history'})
            return

        if text.startswith('/scheduled') and self.is_authorized(user_id):
            rows = self.list_scheduled()
            if not rows:
                await self.api_request('sendMessage', {'chat_id': user_id, 'text': 'No scheduled posts'})
                return
            offset = self.get_tz_offset(user_id)
            for r in rows:
                ok = False
                try:
                    resp = await self.api_request('forwardMessage', {
                        'chat_id': user_id,
                        'from_chat_id': r['from_chat_id'],
                        'message_id': r['message_id']
                    })
                    ok = resp.get('ok', False)
                    if not ok and resp.get('error_code') == 400 and 'not' in resp.get('description', '').lower():
                        resp = await self.api_request('copyMessage', {
                            'chat_id': user_id,
                            'from_chat_id': r['from_chat_id'],
                            'message_id': r['message_id']
                        })
                        ok = resp.get('ok', False)
                except Exception:
                    logging.exception('Failed to forward message %s', r['id'])
                if not ok:
                    link = None
                    if str(r['from_chat_id']).startswith('-100'):
                        cid = str(r['from_chat_id'])[4:]
                        link = f'https://t.me/c/{cid}/{r["message_id"]}'
                    await self.api_request('sendMessage', {
                        'chat_id': user_id,
                        'text': link or f'Message {r["message_id"]} from {r["from_chat_id"]}'
                    })
                keyboard = {
                    'inline_keyboard': [[
                        {'text': 'Cancel', 'callback_data': f'cancel:{r["id"]}'},
                        {'text': 'Reschedule', 'callback_data': f'resch:{r["id"]}'}
                    ]]
                }
                target = (
                    f"{r['target_title']} ({r['target_chat_id']})"
                    if r['target_title'] else str(r['target_chat_id'])
                )
                await self.api_request('sendMessage', {
                    'chat_id': user_id,
                    'text': f"{r['id']}: {target} at {self.format_time(r['publish_time'], offset)}",
                    'reply_markup': keyboard
                })
            return

        if text.startswith('/addbutton'):
            if not self.is_authorized(user_id):
                await self.api_request('sendMessage', {'chat_id': user_id, 'text': 'Not authorized'})
                return

            parts = text.split()
            if len(parts) < 4:
                await self.api_request('sendMessage', {
                    'chat_id': user_id,
                    'text': 'Usage: /addbutton <post_url> <text> <url>'
                })
                return
            parsed = await self.parse_post_url(parts[1])
            if not parsed:
                await self.api_request('sendMessage', {'chat_id': user_id, 'text': 'Invalid post URL'})
                return
            chat_id, msg_id = parsed
            keyboard_text = " ".join(parts[2:-1])
            fwd = await self.api_request(
                'copyMessage',
                {
                    'chat_id': user_id,
                    'from_chat_id': chat_id,
                    'message_id': msg_id,
                },
            )
            if not fwd.get('ok'):
                fwd = await self.api_request(
                    'forwardMessage',
                    {
                        'chat_id': user_id,
                        'from_chat_id': chat_id,
                        'message_id': msg_id,
                    },
                )
            markup = None
            caption = None
            caption_entities = None
            if fwd.get('ok'):
                message = fwd['result']
                markup = message.get('reply_markup')
                caption = message.get('caption')
                caption_entities = message.get('caption_entities')
                await self.api_request(
                    'deleteMessage',
                    {'chat_id': user_id, 'message_id': message['message_id']},
                )
            buttons = markup.get('inline_keyboard', []) if markup else []
            new_row = [{'text': keyboard_text, 'url': parts[-1]}]

            wl_row = self.db.execute(
                'SELECT base_markup FROM weather_link_posts WHERE chat_id=? AND message_id=?',
                (chat_id, msg_id),
            ).fetchone()

            if wl_row:
                base_buttons = buttons[:-1] if buttons else []
                weather_row = buttons[-1] if buttons else []
                base_buttons.append(new_row)
                buttons = base_buttons + ([weather_row] if weather_row else [])
                base_markup = json.dumps({'inline_keyboard': base_buttons})
                self.db.execute(
                    'UPDATE weather_link_posts SET base_markup=? WHERE chat_id=? AND message_id=?',
                    (base_markup, chat_id, msg_id),
                )
            else:
                buttons.append(new_row)

            keyboard = {'inline_keyboard': buttons}

            payload = {
                'chat_id': chat_id,
                'message_id': msg_id,
                'reply_markup': keyboard,
            }
            method = 'editMessageReplyMarkup'
            if caption is not None:
                method = 'editMessageCaption'
                payload['caption'] = caption
                if caption_entities:
                    payload['caption_entities'] = caption_entities

            resp = await self.api_request(method, payload)
            if resp.get('ok') or (
                resp.get('error_code') == 400 and 'message is not modified' in resp.get('description', '')
            ):
                logging.info('Updated message %s with button', msg_id)
                self.db.execute(
                    'UPDATE weather_posts SET reply_markup=? WHERE chat_id=? AND message_id=?',
                    (json.dumps(keyboard), chat_id, msg_id),
                )
                self.db.commit()
                await self.api_request('sendMessage', {'chat_id': user_id, 'text': 'Button added'})
            else:
                logging.error('Failed to add button to %s: %s', msg_id, resp)
                await self.api_request('sendMessage', {'chat_id': user_id, 'text': 'Failed to add button'})
            return

        if text.startswith('/delbutton'):
            if not self.is_authorized(user_id):
                await self.api_request('sendMessage', {'chat_id': user_id, 'text': 'Not authorized'})
                return

            parts = text.split()
            if len(parts) != 2:
                await self.api_request('sendMessage', {
                    'chat_id': user_id,
                    'text': 'Usage: /delbutton <post_url>'
                })
                return
            parsed = await self.parse_post_url(parts[1])
            if not parsed:
                await self.api_request('sendMessage', {'chat_id': user_id, 'text': 'Invalid post URL'})
                return
            chat_id, msg_id = parsed

            resp = await self.api_request(
                'editMessageReplyMarkup',
                {
                    'chat_id': chat_id,
                    'message_id': msg_id,
                    'reply_markup': {},
                },
            )
            if resp.get('ok') or (
                resp.get('error_code') == 400 and 'message is not modified' in resp.get('description', '')
            ):
                logging.info('Removed buttons from message %s', msg_id)
                self.db.execute(
                    'DELETE FROM weather_link_posts WHERE chat_id=? AND message_id=?',
                    (chat_id, msg_id),
                )
                self.db.execute(
                    'UPDATE weather_posts SET reply_markup=NULL WHERE chat_id=? AND message_id=?',
                    (chat_id, msg_id),
                )
                self.db.commit()
                await self.api_request('sendMessage', {'chat_id': user_id, 'text': 'Button removed'})
            else:
                logging.error('Failed to remove button from %s: %s', msg_id, resp)
                await self.api_request('sendMessage', {'chat_id': user_id, 'text': 'Failed to remove button'})
            return

        if text.startswith('/addweatherbutton') and self.is_superadmin(user_id):
            parts = text.split()
            if len(parts) < 3:
                await self.api_request(
                    'sendMessage',
                    {
                        'chat_id': user_id,
                        'text': 'Usage: /addweatherbutton <post_url> <text> [url]'
                    },
                )
                return

            url = None
            if len(parts) > 3:
                url = parts[-1]
                btn_text = " ".join(parts[2:-1])
            else:
                btn_text = " ".join(parts[2:])
                url = self.latest_weather_url()
                if not url:
                    await self.api_request(
                        'sendMessage',
                        {
                            'chat_id': user_id,
                            'text': 'Specify forecast URL after text'
                        },
                    )
                    return

            parsed = await self.parse_post_url(parts[1])
            if not parsed:
                await self.api_request('sendMessage', {'chat_id': user_id, 'text': 'Invalid post URL'})
                return
            chat_id, msg_id = parsed
            fwd = await self.api_request(
                'copyMessage',
                {'chat_id': user_id, 'from_chat_id': chat_id, 'message_id': msg_id},
            )
            markup = None
            if not fwd.get('ok'):
                fwd = await self.api_request(
                    'forwardMessage',
                    {'chat_id': user_id, 'from_chat_id': chat_id, 'message_id': msg_id},
                )
            if fwd.get('ok'):
                markup = fwd['result'].get('reply_markup')
                await self.api_request('deleteMessage', {'chat_id': user_id, 'message_id': fwd['result']['message_id']})

            row = self.db.execute(
                'SELECT base_markup, button_texts FROM weather_link_posts WHERE chat_id=? AND message_id=?',
                (chat_id, msg_id),
            ).fetchone()
            base_markup = row['base_markup'] if row else json.dumps(markup) if markup else None
            texts = json.loads(row['button_texts']) if row else []
            if row is None:
                base_buttons = markup.get('inline_keyboard', []) if markup else []
            else:
                base_buttons = json.loads(base_markup)['inline_keyboard'] if base_markup else []
            texts.append(btn_text)

            rendered_texts = [self._render_template(t) or t for t in texts]
            weather_buttons = [{'text': t, 'url': url} for t in rendered_texts]
            keyboard_buttons = base_buttons + [weather_buttons]

            resp = await self.api_request(
                'editMessageReplyMarkup',
                {
                    'chat_id': chat_id,
                    'message_id': msg_id,
                    'reply_markup': {'inline_keyboard': keyboard_buttons},
                },
            )
            if resp.get('ok'):
                self.db.execute(
                    'INSERT OR REPLACE INTO weather_link_posts (chat_id, message_id, base_markup, button_texts) VALUES (?, ?, ?, ?)',
                    (chat_id, msg_id, base_markup, json.dumps(texts)),
                )
                self.db.execute(
                    'UPDATE weather_posts SET reply_markup=? WHERE chat_id=? AND message_id=?',
                    (json.dumps({'inline_keyboard': keyboard_buttons}), chat_id, msg_id),
                )
                self.db.commit()
                await self.api_request('sendMessage', {'chat_id': user_id, 'text': 'Weather button added'})
            else:
                await self.api_request('sendMessage', {'chat_id': user_id, 'text': 'Failed to add weather button'})
            return

        if text.startswith('/addcity') and self.is_superadmin(user_id):
            parts = text.split(maxsplit=2)
            if len(parts) == 3:
                name = parts[1]
                coords = self._parse_coords(parts[2])
                if not coords:
                    await self.api_request('sendMessage', {'chat_id': user_id, 'text': 'Invalid coordinates'})
                    return
                lat, lon = coords
                try:
                    self.db.execute('INSERT INTO cities (name, lat, lon) VALUES (?, ?, ?)', (name, lat, lon))
                    self.db.commit()
                    await self.api_request('sendMessage', {'chat_id': user_id, 'text': f'City {name} added'})
                except sqlite3.IntegrityError:
                    await self.api_request('sendMessage', {'chat_id': user_id, 'text': 'City already exists'})
            else:
                await self.api_request('sendMessage', {'chat_id': user_id, 'text': 'Usage: /addcity <name> <lat> <lon>'})
            return

        if text.startswith('/addsea') and self.is_superadmin(user_id):

            parts = text.split(maxsplit=2)
            if len(parts) == 3:
                name = parts[1]
                coords = self._parse_coords(parts[2])
                if not coords:
                    await self.api_request('sendMessage', {'chat_id': user_id, 'text': 'Invalid coordinates'})
                    return
                lat, lon = coords

                try:
                    self.db.execute('INSERT INTO seas (name, lat, lon) VALUES (?, ?, ?)', (name, lat, lon))
                    self.db.commit()
                    await self.api_request('sendMessage', {'chat_id': user_id, 'text': f'Sea {name} added'})
                except sqlite3.IntegrityError:
                    await self.api_request('sendMessage', {'chat_id': user_id, 'text': 'Sea already exists'})
            else:
                await self.api_request('sendMessage', {'chat_id': user_id, 'text': 'Usage: /addsea <name> <lat> <lon>'})
            return

        if text.startswith('/cities') and self.is_superadmin(user_id):
            cur = self.db.execute('SELECT id, name, lat, lon FROM cities ORDER BY id')
            rows = cur.fetchall()
            if not rows:
                await self.api_request('sendMessage', {'chat_id': user_id, 'text': 'No cities'})
                return
            for r in rows:
                keyboard = {'inline_keyboard': [[{'text': 'Delete', 'callback_data': f'city_del:{r["id"]}'}]]}
                await self.api_request('sendMessage', {
                    'chat_id': user_id,
                    'text': f"{r['id']}: {r['name']} ({r['lat']:.6f}, {r['lon']:.6f})",
                    'reply_markup': keyboard
                })
            return

        if text.startswith('/seas') and self.is_superadmin(user_id):
            cur = self.db.execute('SELECT id, name, lat, lon FROM seas ORDER BY id')
            rows = cur.fetchall()
            if not rows:
                await self.api_request('sendMessage', {'chat_id': user_id, 'text': 'No seas'})
                return
            for r in rows:
                keyboard = {'inline_keyboard': [[{'text': 'Delete', 'callback_data': f'sea_del:{r["id"]}'}]]}
                await self.api_request('sendMessage', {
                    'chat_id': user_id,
                    'text': f"{r['id']}: {r['name']} ({r['lat']:.6f}, {r['lon']:.6f})",
                    'reply_markup': keyboard
                })
            return

        if text.startswith('/weatherposts') and self.is_superadmin(user_id):
            parts = text.split(maxsplit=1)
            force = len(parts) > 1 and parts[1] == 'update'
            if force:
                await self.update_weather_posts()
                await self.update_weather_buttons()
            cur = self.db.execute(
                'SELECT chat_id, message_id, template FROM weather_posts ORDER BY id'
            )
            post_rows = cur.fetchall()
            for r in post_rows:
                header = self._render_template(r['template'])
                url = self.post_url(r['chat_id'], r['message_id'])
                text = f"{url} {header}" if header else f"{url} no data"
                keyboard = {
                    'inline_keyboard': [[
                        {
                            'text': 'Stop weather',
                            'callback_data': f'wpost_del:{r["chat_id"]}:{r["message_id"]}'
                        }
                    ]]
                }
                await self.api_request(
                    'sendMessage',
                    {'chat_id': user_id, 'text': text, 'reply_markup': keyboard},
                )
            cur = self.db.execute('SELECT chat_id, message_id, button_texts FROM weather_link_posts ORDER BY rowid')
            rows = cur.fetchall()
            if not rows and not post_rows:
                await self.api_request('sendMessage', {'chat_id': user_id, 'text': 'No weather posts'})
                return
            for r in rows:

                rendered = [self._render_template(t) or t for t in json.loads(r['button_texts'])]
                texts = ', '.join(rendered)

                keyboard = {'inline_keyboard': [[{'text': 'Remove buttons', 'callback_data': f'wbtn_del:{r["chat_id"]}:{r["message_id"]}'}]]}
                await self.api_request(
                    'sendMessage',
                    {
                        'chat_id': user_id,
                        'text': f"{self.post_url(r['chat_id'], r['message_id'])} buttons: {texts}",
                        'reply_markup': keyboard,
                    },
                )
            return

        if text.startswith('/setup_weather') and self.is_superadmin(user_id):
            cur = self.db.execute('SELECT chat_id, title FROM channels')
            rows = cur.fetchall()
            existing = {r['channel_id'] for r in self.list_weather_channels()}
            options = [r for r in rows if r['chat_id'] not in existing]
            if not options:
                await self.api_request('sendMessage', {'chat_id': user_id, 'text': 'No channels available'})
                return
            keyboard = {'inline_keyboard': [[{'text': r['title'], 'callback_data': f'ws_ch:{r["chat_id"]}'}] for r in options]}
            self.pending[user_id] = {'setup_weather': True}
            await self.api_request('sendMessage', {'chat_id': user_id, 'text': 'Select channel', 'reply_markup': keyboard})
            return

        if text.startswith('/list_weather_channels') and self.is_superadmin(user_id):
            rows = self.list_weather_channels()
            if not rows:
                await self.api_request('sendMessage', {'chat_id': user_id, 'text': 'No weather channels'})
                return
            for r in rows:

                last = r['last_published_at']
                if last:
                    last = self.format_time(last, self.get_tz_offset(user_id))
                else:
                    last = 'never'
                keyboard = {
                    'inline_keyboard': [[
                        {'text': 'Run now', 'callback_data': f'wrnow:{r["channel_id"]}'},
                        {'text': 'Stop', 'callback_data': f'wstop:{r["channel_id"]}'}
                    ]]
                }
                await self.api_request(
                    'sendMessage',
                    {
                        'chat_id': user_id,
                        'text': f"{r['title'] or r['channel_id']} at {r['post_time']} last {last}",
                        'reply_markup': keyboard,
                    },
                )

            return

        if text.startswith('/set_assets_channel') and self.is_superadmin(user_id):
            cur = self.db.execute('SELECT chat_id, title FROM channels')
            rows = cur.fetchall()
            if not rows:
                await self.api_request('sendMessage', {'chat_id': user_id, 'text': 'No channels available'})
                return
            keyboard = {'inline_keyboard': [[{'text': r['title'], 'callback_data': f'asset_ch:{r["chat_id"]}'}] for r in rows]}
            self.pending[user_id] = {'set_assets': True}
            await self.api_request('sendMessage', {'chat_id': user_id, 'text': 'Select asset channel', 'reply_markup': keyboard})
            return



        if text.startswith('/weather') and self.is_superadmin(user_id):

            parts = text.split(maxsplit=1)
            if len(parts) > 1 and parts[1].lower() == 'now':
                await self.collect_weather(force=True)
                await self.collect_sea(force=True)

            cur = self.db.execute('SELECT id, name FROM cities ORDER BY id')
            rows = cur.fetchall()
            if not rows:
                await self.api_request('sendMessage', {'chat_id': user_id, 'text': 'No cities'})
                return
            lines = []
            for r in rows:
                w = self.db.execute(
                    'SELECT temperature, weather_code, wind_speed, is_day, timestamp FROM weather_cache_hour WHERE city_id=? ORDER BY timestamp DESC LIMIT 1',
                    (r['id'],),
                ).fetchone()
                if w:
                    emoji = weather_emoji(w['weather_code'], w['is_day'])
                    lines.append(
                        f"{r['name']}: {w['temperature']:.1f}°C {emoji} wind {w['wind_speed']:.1f} m/s at {w['timestamp']}"

                    )
                else:
                    lines.append(f"{r['name']}: no data")

            cur = self.db.execute('SELECT id, name FROM seas ORDER BY id')
            sea_rows = cur.fetchall()
            for r in sea_rows:
                row = self._get_sea_cache(r['id'])
                if row and all(row[k] is not None for k in row.keys()):
                    emoji = "\U0001F30A"
                    lines.append(
                        f"{r['name']}: {emoji} {row['current']:.1f}°C {row['morning']:.1f}/{row['day']:.1f}/{row['evening']:.1f}/{row['night']:.1f}"
                    )
                else:
                    lines.append(f"{r['name']}: no data")
            await self.api_request('sendMessage', {'chat_id': user_id, 'text': '\n'.join(lines)})
            return

        if text.startswith('/regweather') and self.is_superadmin(user_id):
            parts = text.split(maxsplit=2)
            if len(parts) < 3:
                await self.api_request('sendMessage', {
                    'chat_id': user_id,
                    'text': 'Usage: /regweather <post_url> <template>'
                })
                return
            parsed = await self.parse_post_url(parts[1])
            if not parsed:
                await self.api_request('sendMessage', {'chat_id': user_id, 'text': 'Invalid post URL'})
                return
            template = parts[2]
            chat_id, msg_id = parsed
            resp = await self.api_request('copyMessage', {
                'chat_id': user_id,
                'from_chat_id': chat_id,
                'message_id': msg_id
            })
            if not resp.get('ok'):
                resp = await self.api_request('forwardMessage', {
                    'chat_id': user_id,
                    'from_chat_id': chat_id,
                    'message_id': msg_id
                })
            if not resp.get('ok'):
                await self.api_request('sendMessage', {'chat_id': user_id, 'text': 'Cannot read post'})
                return

            base_text = resp['result'].get('text')
            base_caption = resp['result'].get('caption')
            if base_text and WEATHER_SEPARATOR in base_text:
                base_text = base_text.split(WEATHER_SEPARATOR, 1)[1]
            if base_caption and WEATHER_SEPARATOR in base_caption:
                base_caption = base_caption.split(WEATHER_SEPARATOR, 1)[1]
            markup = resp['result'].get('reply_markup')

            if base_text is None and base_caption is None:
                base_text = ''
            await self.api_request('deleteMessage', {'chat_id': user_id, 'message_id': resp['result']['message_id']})
            self.db.execute(

                'INSERT OR REPLACE INTO weather_posts (chat_id, message_id, template, base_text, base_caption, reply_markup) VALUES (?, ?, ?, ?, ?, ?)',
                (chat_id, msg_id, template, base_text, base_caption, json.dumps(markup) if markup else None)

            )
            self.db.commit()
            # Ensure data is available for the placeholders right away
            # so the post gets updated immediately after registration.
            await self.collect_weather(force=True)
            await self.collect_sea(force=True)
            await self.update_weather_posts({int(m.group(1)) for m in re.finditer(r"{(\d+)\|", template)})
            await self.api_request('sendMessage', {
                'chat_id': user_id,
                'text': 'Weather post registered'
            })
            return



        # handle time input for scheduling
        if user_id in self.pending and 'await_time' in self.pending[user_id]:
            time_str = text.strip()
            try:
                if len(time_str.split()) == 1:
                    dt = datetime.strptime(time_str, '%H:%M')
                    pub_time = datetime.combine(date.today(), dt.time())
                else:
                    pub_time = datetime.strptime(time_str, '%d.%m.%Y %H:%M')
            except ValueError:
                await self.api_request('sendMessage', {
                    'chat_id': user_id,
                    'text': 'Invalid time format'
                })
                return
            offset = self.get_tz_offset(user_id)
            pub_time_utc = pub_time - self.parse_offset(offset)
            if pub_time_utc <= datetime.utcnow():
                await self.api_request('sendMessage', {
                    'chat_id': user_id,
                    'text': 'Time must be in future'
                })
                return
            data = self.pending.pop(user_id)
            if 'reschedule_id' in data:
                self.update_schedule_time(data['reschedule_id'], pub_time_utc.isoformat())
                await self.api_request('sendMessage', {
                    'chat_id': user_id,
                    'text': f'Rescheduled for {self.format_time(pub_time_utc.isoformat(), offset)}'
                })
            else:
                test = await self.api_request(
                    'forwardMessage',
                    {
                        'chat_id': user_id,
                        'from_chat_id': data['from_chat_id'],
                        'message_id': data['message_id']
                    }
                )
                if not test.get('ok'):
                    await self.api_request('sendMessage', {
                        'chat_id': user_id,
                        'text': f"Add the bot to channel {data['from_chat_id']} (reader role) first"
                    })
                    return
                self.add_schedule(data['from_chat_id'], data['message_id'], data['selected'], pub_time_utc.isoformat())
                await self.api_request('sendMessage', {
                    'chat_id': user_id,
                    'text': f"Scheduled to {len(data['selected'])} channels for {self.format_time(pub_time_utc.isoformat(), offset)}"
                })
            return

        if user_id in self.pending and self.pending[user_id].get('weather_time'):
            time_str = text.strip()
            try:
                dt = datetime.strptime(time_str, '%H:%M')
            except ValueError:
                await self.api_request('sendMessage', {'chat_id': user_id, 'text': 'Invalid time format'})
                return
            self.add_weather_channel(self.pending[user_id]['channel'], time_str)
            del self.pending[user_id]
            await self.api_request('sendMessage', {'chat_id': user_id, 'text': 'Weather channel registered'})
            return

        # start scheduling on forwarded message
        if 'forward_from_chat' in message and self.is_authorized(user_id):
            from_chat = message['forward_from_chat']['id']
            msg_id = message['forward_from_message_id']
            cur = self.db.execute('SELECT chat_id, title FROM channels')
            rows = cur.fetchall()
            if not rows:
                await self.api_request('sendMessage', {
                    'chat_id': user_id,
                    'text': 'No channels available'
                })
                return
            keyboard = {
                'inline_keyboard': [
                    [{'text': r['title'], 'callback_data': f'addch:{r["chat_id"]}'}] for r in rows
                ] + [[{'text': 'Done', 'callback_data': 'chdone'}]]
            }
            self.pending[user_id] = {
                'from_chat_id': from_chat,
                'message_id': msg_id,
                'selected': set()
            }
            await self.api_request('sendMessage', {
                'chat_id': user_id,
                'text': 'Select channels',
                'reply_markup': keyboard
            })
            return
        else:
            if not self.is_authorized(user_id):
                await self.api_request('sendMessage', {
                    'chat_id': user_id,
                    'text': 'Not authorized'
                })
            else:
                await self.api_request('sendMessage', {
                    'chat_id': user_id,
                    'text': 'Please forward a post from a channel'
                })

    async def handle_callback(self, query):
        user_id = query['from']['id']
        data = query['data']
        if data.startswith('addch:') and user_id in self.pending:
            chat_id = int(data.split(':')[1])
            if 'selected' in self.pending[user_id]:
                s = self.pending[user_id]['selected']
                if chat_id in s:
                    s.remove(chat_id)
                else:
                    s.add(chat_id)
        elif data == 'chdone' and user_id in self.pending:
            info = self.pending[user_id]
            if not info.get('selected'):
                await self.api_request('sendMessage', {'chat_id': user_id, 'text': 'Select at least one channel'})
            else:
                self.pending[user_id]['await_time'] = True
                await self.api_request('sendMessage', {
                    'chat_id': user_id,
                    'text': 'Enter time (HH:MM or DD.MM.YYYY HH:MM)'
                })
        elif data.startswith('ws_ch:') and user_id in self.pending and self.pending[user_id].get('setup_weather'):
            cid = int(data.split(':')[1])
            self.pending[user_id] = {'channel': cid, 'weather_time': False, 'setup_weather': True}
            keyboard = {'inline_keyboard': [[{'text': '17:55', 'callback_data': 'ws_time:17:55'}, {'text': 'Custom', 'callback_data': 'ws_custom'}]]}
            await self.api_request('sendMessage', {'chat_id': user_id, 'text': 'Select time', 'reply_markup': keyboard})
        elif data == 'ws_custom' and user_id in self.pending and self.pending[user_id].get('setup_weather'):
            self.pending[user_id]['weather_time'] = True
            await self.api_request('sendMessage', {'chat_id': user_id, 'text': 'Enter time HH:MM'})
        elif data.startswith('ws_time:') and user_id in self.pending and self.pending[user_id].get('setup_weather'):
            time_str = data.split(':', 1)[1]
            self.add_weather_channel(self.pending[user_id]['channel'], time_str)
            del self.pending[user_id]
            await self.api_request('sendMessage', {'chat_id': user_id, 'text': 'Weather channel registered'})
        elif data.startswith('asset_ch:') and user_id in self.pending and self.pending[user_id].get('set_assets'):
            cid = int(data.split(':')[1])
            self.set_asset_channel(cid)
            del self.pending[user_id]
            await self.api_request('sendMessage', {'chat_id': user_id, 'text': 'Asset channel set'})
        elif data.startswith('wrnow:') and self.is_superadmin(user_id):
            cid = int(data.split(':')[1])

            ok = await self.publish_weather(cid, None, record=False)
            msg = 'Posted' if ok else 'No asset to publish'
            await self.api_request('sendMessage', {'chat_id': user_id, 'text': msg})

        elif data.startswith('wstop:') and self.is_superadmin(user_id):
            cid = int(data.split(':')[1])
            self.remove_weather_channel(cid)
            await self.api_request('sendMessage', {'chat_id': user_id, 'text': 'Channel removed'})
        elif data.startswith('wbtn_del:') and self.is_superadmin(user_id):
            _, cid, mid = data.split(':')
            chat_id = int(cid)
            msg_id = int(mid)
            row = self.db.execute(
                'SELECT base_markup FROM weather_link_posts WHERE chat_id=? AND message_id=?',
                (chat_id, msg_id),
            ).fetchone()
            markup = json.loads(row['base_markup']) if row and row['base_markup'] else {}
            await self.api_request(
                'editMessageReplyMarkup',
                {
                    'chat_id': chat_id,
                    'message_id': msg_id,
                    'reply_markup': markup,
                },
            )
            self.db.execute(
                'UPDATE weather_posts SET reply_markup=? WHERE chat_id=? AND message_id=?',
                (json.dumps(markup) if markup else None, chat_id, msg_id),
            )
            self.db.execute(
                'DELETE FROM weather_link_posts WHERE chat_id=? AND message_id=?',
                (chat_id, msg_id),
            )
            self.db.commit()
            await self.api_request('sendMessage', {'chat_id': user_id, 'text': 'Weather buttons removed'})
        elif data.startswith('wpost_del:') and self.is_superadmin(user_id):
            _, cid, mid = data.split(':')
            chat_id = int(cid)
            msg_id = int(mid)
            row = self.db.execute(
                'SELECT base_text, base_caption, reply_markup FROM weather_posts WHERE chat_id=? AND message_id=?',
                (chat_id, msg_id),
            ).fetchone()
            if row:
                markup = json.loads(row['reply_markup']) if row['reply_markup'] else None
                if row['base_caption'] is not None:
                    payload = {
                        'chat_id': chat_id,
                        'message_id': msg_id,
                        'caption': row['base_caption'],
                    }
                    method = 'editMessageCaption'
                else:
                    payload = {
                        'chat_id': chat_id,
                        'message_id': msg_id,
                        'text': row['base_text'] or '',
                    }
                    method = 'editMessageText'
                if markup:
                    payload['reply_markup'] = markup
                await self.api_request(method, payload)
                self.db.execute(
                    'DELETE FROM weather_posts WHERE chat_id=? AND message_id=?',
                    (chat_id, msg_id),
                )
                self.db.commit()
            await self.api_request('sendMessage', {'chat_id': user_id, 'text': 'Weather removed'})
        elif data.startswith('approve:') and self.is_superadmin(user_id):
            uid = int(data.split(':')[1])
            if self.approve_user(uid):
                cur = self.db.execute('SELECT username FROM users WHERE user_id=?', (uid,))
                row = cur.fetchone()
                uname = row['username'] if row else None
                await self.api_request('sendMessage', {
                    'chat_id': user_id,
                    'text': f'{self.format_user(uid, uname)} approved',
                    'parse_mode': 'Markdown'
                })
                await self.api_request('sendMessage', {'chat_id': uid, 'text': 'You are approved'})
            else:
                await self.api_request('sendMessage', {'chat_id': user_id, 'text': 'User not in pending list'})
        elif data.startswith('reject:') and self.is_superadmin(user_id):
            uid = int(data.split(':')[1])
            if self.reject_user(uid):
                cur = self.db.execute('SELECT username FROM rejected_users WHERE user_id=?', (uid,))
                row = cur.fetchone()
                uname = row['username'] if row else None
                await self.api_request('sendMessage', {
                    'chat_id': user_id,
                    'text': f'{self.format_user(uid, uname)} rejected',
                    'parse_mode': 'Markdown'
                })
                await self.api_request('sendMessage', {'chat_id': uid, 'text': 'Your registration was rejected'})
            else:
                await self.api_request('sendMessage', {'chat_id': user_id, 'text': 'User not in pending list'})
        elif data.startswith('cancel:') and self.is_authorized(user_id):
            sid = int(data.split(':')[1])
            self.remove_schedule(sid)
            await self.api_request('sendMessage', {'chat_id': user_id, 'text': f'Schedule {sid} cancelled'})
        elif data.startswith('resch:') and self.is_authorized(user_id):
            sid = int(data.split(':')[1])
            self.pending[user_id] = {'reschedule_id': sid, 'await_time': True}
            await self.api_request('sendMessage', {'chat_id': user_id, 'text': 'Enter new time'})
        elif data.startswith('city_del:') and self.is_superadmin(user_id):
            cid = int(data.split(':')[1])
            self.db.execute('DELETE FROM cities WHERE id=?', (cid,))
            self.db.commit()
            await self.api_request('editMessageReplyMarkup', {
                'chat_id': query['message']['chat']['id'],
                'message_id': query['message']['message_id'],
                'reply_markup': {}
            })
            await self.api_request('sendMessage', {'chat_id': user_id, 'text': f'City {cid} deleted'})
        elif data.startswith('sea_del:') and self.is_superadmin(user_id):
            sid = int(data.split(':')[1])
            self.db.execute('DELETE FROM seas WHERE id=?', (sid,))
            self.db.commit()
            await self.api_request('editMessageReplyMarkup', {
                'chat_id': query['message']['chat']['id'],
                'message_id': query['message']['message_id'],
                'reply_markup': {}
            })
            await self.api_request('sendMessage', {'chat_id': user_id, 'text': f'Sea {sid} deleted'})
        await self.api_request('answerCallbackQuery', {'callback_query_id': query['id']})


    async def process_due(self):
        """Publish due scheduled messages."""
        now = datetime.utcnow().isoformat()
        logging.info("Scheduler check at %s", now)
        cur = self.db.execute(
            'SELECT * FROM schedule WHERE sent=0 AND publish_time<=? ORDER BY publish_time',
            (now,),
        )
        rows = cur.fetchall()
        logging.info("Due ids: %s", [r['id'] for r in rows])
        for row in rows:
            try:
                resp = await self.api_request(
                    'forwardMessage',
                    {
                        'chat_id': row['target_chat_id'],
                        'from_chat_id': row['from_chat_id'],
                        'message_id': row['message_id'],
                    },
                )
                ok = resp.get('ok', False)
                if not ok and resp.get('error_code') == 400 and 'not' in resp.get('description', '').lower():
                    resp = await self.api_request(
                        'copyMessage',
                        {
                            'chat_id': row['target_chat_id'],
                            'from_chat_id': row['from_chat_id'],
                            'message_id': row['message_id'],
                        },
                    )
                    ok = resp.get('ok', False)
                if ok:
                    self.db.execute(
                        'UPDATE schedule SET sent=1, sent_at=? WHERE id=?',
                        (datetime.utcnow().isoformat(), row['id']),
                    )
                    self.db.commit()
                    logging.info('Published schedule %s', row['id'])
                else:
                    logging.error('Failed to publish %s: %s', row['id'], resp)
            except Exception:
                logging.exception('Error publishing schedule %s', row['id'])

    async def process_weather_channels(self):
        now_utc = datetime.utcnow()
        offset = self.parse_offset(TZ_OFFSET)
        local_now = now_utc + offset
        cur = self.db.execute(
            "SELECT channel_id, post_time, last_published_at FROM weather_publish_channels"
        )
        for r in cur.fetchall():
            try:
                if r["last_published_at"]:
                    last = datetime.fromisoformat(r["last_published_at"])

                    if (last + offset).date() == local_now.date():

                        continue
                hh, mm = map(int, r["post_time"].split(":"))
                scheduled = datetime.combine(local_now.date(), datetime.min.time()).replace(hour=hh, minute=mm)
                if local_now >= scheduled:
                    await self.publish_weather(r["channel_id"], None)
            except Exception:
                logging.exception("Failed to publish weather for %s", r["channel_id"])

    async def schedule_loop(self):
        """Background scheduler running at configurable intervals."""

        try:
            logging.info("Scheduler loop started")
            while self.running:
                await self.process_due()
                try:
                    await self.collect_weather()
                    await self.collect_sea()

                    await self.process_weather_channels()
                except Exception:
                    logging.exception('Weather collection failed')
                await asyncio.sleep(SCHED_INTERVAL_SEC)
        except asyncio.CancelledError:
            pass


async def ensure_webhook(bot: Bot, base_url: str):
    expected = base_url.rstrip('/') + '/webhook'
    info = await bot.api_request('getWebhookInfo')
    current = info.get('result', {}).get('url')
    if current != expected:
        logging.info('Registering webhook %s', expected)
        resp = await bot.api_request('setWebhook', {'url': expected})
        if not resp.get('ok'):
            logging.error('Failed to register webhook: %s', resp)
            raise RuntimeError(f"Webhook registration failed: {resp}")
        logging.info('Webhook registered successfully')
    else:
        logging.info('Webhook already registered at %s', current)

async def handle_webhook(request):
    bot: Bot = request.app['bot']
    try:
        data = await request.json()
        logging.info("Received webhook: %s", data)
    except Exception:
        logging.exception("Invalid webhook payload")
        return web.Response(text='bad request', status=400)
    try:
        await bot.handle_update(data)
    except Exception:
        logging.exception("Error handling update")
        return web.Response(text='error', status=500)
    return web.Response(text='ok')

def create_app():
    app = web.Application()

    token = os.getenv("TELEGRAM_BOT_TOKEN")
    if not token:
        raise RuntimeError("TELEGRAM_BOT_TOKEN not found in environment variables")

    bot = Bot(token, DB_PATH)
    app['bot'] = bot

    app.router.add_post('/webhook', handle_webhook)

    webhook_base = os.getenv("WEBHOOK_URL")
    if not webhook_base:
        raise RuntimeError("WEBHOOK_URL not found in environment variables")

    async def start_background(app: web.Application):
        logging.info("Application startup")
        try:
            await bot.start()
            await ensure_webhook(bot, webhook_base)
        except Exception:
            logging.exception("Error during startup")
            raise
        app['schedule_task'] = asyncio.create_task(bot.schedule_loop())

    async def cleanup_background(app: web.Application):
        await bot.close()
        app['schedule_task'].cancel()
        with contextlib.suppress(asyncio.CancelledError):
            await app['schedule_task']


    app.on_startup.append(start_background)
    app.on_cleanup.append(cleanup_background)

    return app


if __name__ == '__main__':

    web.run_app(create_app(), port=int(os.getenv("PORT", 8080)))

<|MERGE_RESOLUTION|>--- conflicted
+++ resolved
@@ -122,22 +122,12 @@
             evening REAL,
             night REAL,
             wave REAL,
-<<<<<<< HEAD
+
             morning_wave REAL,
             day_wave REAL,
             evening_wave REAL,
             night_wave REAL
-=======
-            wind REAL,
-            morning_wave REAL,
-            day_wave REAL,
-            evening_wave REAL,
-            night_wave REAL,
-            morning_wind REAL,
-            day_wind REAL,
-            evening_wind REAL,
-            night_wind REAL
->>>>>>> 3a67d513
+
         )""",
 
     """CREATE TABLE IF NOT EXISTS weather_posts (
@@ -231,21 +221,12 @@
             ("sea_cache", "evening"),
             ("sea_cache", "night"),
             ("sea_cache", "wave"),
-<<<<<<< HEAD
-=======
-            ("sea_cache", "wind"),
->>>>>>> 3a67d513
+
             ("sea_cache", "morning_wave"),
             ("sea_cache", "day_wave"),
             ("sea_cache", "evening_wave"),
             ("sea_cache", "night_wave"),
-<<<<<<< HEAD
-=======
-            ("sea_cache", "morning_wind"),
-            ("sea_cache", "day_wind"),
-            ("sea_cache", "evening_wind"),
-            ("sea_cache", "night_wind"),
->>>>>>> 3a67d513
+
 
         ):
             cur = self.db.execute(f"PRAGMA table_info({table})")
@@ -333,7 +314,7 @@
 
     async def fetch_open_meteo_sea(self, lat: float, lon: float) -> dict | None:
         url = (
-<<<<<<< HEAD
+
             "https://marine-api.open-meteo.com/v1/marine?latitude="
             f"{lat}&longitude={lon}"
             "&current=wave_height,wind_wave_height,swell_wave_height,"
@@ -341,14 +322,7 @@
             "&hourly=wave_height,wind_wave_height,swell_wave_height,"
             "sea_surface_temperature"
             "&daily=wave_height_max,wind_wave_height_max,swell_wave_height_max"
-=======
-
-            "https://api.open-meteo.com/v1/marine?latitude="
-
-            f"{lat}&longitude={lon}"
-            "&current=wave_height,wind_speed_10m,sea_surface_temperature"
-            "&hourly=wave_height,wind_speed_10m,sea_surface_temperature"
->>>>>>> 3a67d513
+
             "&forecast_days=2&timezone=auto"
         )
         logging.info("Sea API request: %s", url)
@@ -538,7 +512,7 @@
                 continue
             temps = data["hourly"].get("water_temperature") or data["hourly"].get("sea_surface_temperature")
             waves = data["hourly"].get("wave_height")
-<<<<<<< HEAD
+
             times = data["hourly"].get("time")
             if not temps or not times or not waves:
                 continue
@@ -548,27 +522,14 @@
             morn = day_temp = eve = night = None
             mwave = dwave = ewave = nwave = None
             for t, temp, wave in zip(times, temps, waves):
-=======
-            winds = data["hourly"].get("wind_speed_10m")
-            times = data["hourly"].get("time")
-            if not temps or not times or not waves or not winds:
-                continue
-            current = temps[0]
-            current_wave = data["current"].get("wave_height")
-            current_wind = data["current"].get("wind_speed_10m")
-            tomorrow = date.today() + timedelta(days=1)
-            morn = day_temp = eve = night = None
-            mwave = dwave = ewave = nwave = None
-            mwind = dwind = ewind = nwind = None
-            for t, temp, wave, wind in zip(times, temps, waves, winds):
->>>>>>> 3a67d513
+
                 dt = datetime.fromisoformat(t)
                 if dt.date() != tomorrow:
                     continue
                 if dt.hour == 6 and morn is None:
                     morn = temp
                     mwave = wave
-<<<<<<< HEAD
+
                 elif dt.hour == 12 and day_temp is None:
                     day_temp = temp
                     dwave = wave
@@ -580,32 +541,14 @@
                     nwave = wave
                 if (
                     None not in (morn, day_temp, eve, night, mwave, dwave, ewave, nwave)
-=======
-                    mwind = wind
-                elif dt.hour == 12 and day_temp is None:
-                    day_temp = temp
-                    dwave = wave
-                    dwind = wind
-                elif dt.hour == 18 and eve is None:
-                    eve = temp
-                    ewave = wave
-                    ewind = wind
-                elif dt.hour == 0 and night is None:
-                    night = temp
-                    nwave = wave
-                    nwind = wind
-                if (
-                    None not in (morn, day_temp, eve, night, mwave, dwave, ewave, nwave, mwind, dwind, ewind, nwind)
->>>>>>> 3a67d513
+
                 ):
                     break
 
             self.db.execute(
-<<<<<<< HEAD
+
                 "INSERT OR REPLACE INTO sea_cache (sea_id, updated, current, morning, day, evening, night, wave, morning_wave, day_wave, evening_wave, night_wave) VALUES (?, ?, ?, ?, ?, ?, ?, ?, ?, ?, ?, ?)",
-=======
-                "INSERT OR REPLACE INTO sea_cache (sea_id, updated, current, morning, day, evening, night, wave, wind, morning_wave, day_wave, evening_wave, night_wave, morning_wind, day_wind, evening_wind, night_wind) VALUES (?, ?, ?, ?, ?, ?, ?, ?, ?, ?, ?, ?, ?, ?, ?, ?, ?)",
->>>>>>> 3a67d513
+
                 (
                     s["id"],
                     now.isoformat(),
@@ -615,21 +558,12 @@
                     eve,
                     night,
                     current_wave,
-<<<<<<< HEAD
-=======
-                    current_wind,
->>>>>>> 3a67d513
+
                     mwave,
                     dwave,
                     ewave,
                     nwave,
-<<<<<<< HEAD
-=======
-                    mwind,
-                    dwind,
-                    ewind,
-                    nwind,
->>>>>>> 3a67d513
+
                 ),
             )
             self.db.commit()
@@ -797,14 +731,10 @@
 
     def _get_sea_cache(self, sea_id: int):
         return self.db.execute(
-<<<<<<< HEAD
+
             "SELECT current, morning, day, evening, night, wave, "
             "morning_wave, day_wave, evening_wave, night_wave FROM sea_cache WHERE sea_id=?",
-=======
-            "SELECT current, morning, day, evening, night, wave, wind, "
-            "morning_wave, day_wave, evening_wave, night_wave, "
-            "morning_wind, day_wind, evening_wind, night_wind FROM sea_cache WHERE sea_id=?",
->>>>>>> 3a67d513
+
             (sea_id,),
         ).fetchone()
 
@@ -875,7 +805,7 @@
                     "ny": "evening_wave",
                     "nn": "night_wave",
                 }.get(period, "wave")
-<<<<<<< HEAD
+
                 temp = row[t_key]
                 wave = row[wave_key]
                 if wave is None or temp is None:
@@ -883,40 +813,17 @@
 
                 try:
                     wave_val = float(wave)
-=======
-                wind_key = {
-                    "nm": "morning_wind",
-                    "nd": "day_wind",
-                    "ny": "evening_wind",
-                    "nn": "night_wind",
-                }.get(period, "wind")
-                temp = row[t_key]
-                wave = row[wave_key]
-                wind = row[wind_key]
-                if wave is None or wind is None or temp is None:
-                    raise ValueError(f"no sea storm data for {cid}")
-
-
-                try:
-                    wave_val = float(wave)
-                    wind_val = float(wind)
->>>>>>> 3a67d513
+
                     temp_val = float(temp)
                 except (TypeError, ValueError):
                     raise ValueError(f"invalid sea storm data for {cid}")
 
-<<<<<<< HEAD
+
                 if wave_val < 0.5:
                     emoji = "\U0001F30A"
                     return f"{emoji} {temp_val:.1f}\u00B0C"
                 if wave_val >= 1.5:
-=======
-                if wave_val < 0.5 and wind_val < 5:
-                    emoji = "\U0001F30A"
-                    return f"{emoji} {temp_val:.1f}\u00B0C"
-                if wave_val >= 1.5 or wind_val >= 10:
-
->>>>>>> 3a67d513
+
                     return "сильный шторм"
                 return "шторм"
 
