--- conflicted
+++ resolved
@@ -60,18 +60,12 @@
             period TEXT NOT NULL,
             temp REAL,
             wmo_code INTEGER,
-<<<<<<< HEAD
-=======
-
->>>>>>> de9bebbe
+
             wind REAL
         )""",
     """CREATE UNIQUE INDEX IF NOT EXISTS weather_cache_day
             ON weather_cache(city_id, period, DATE(fetched_at))""",
-<<<<<<< HEAD
-=======
-
->>>>>>> de9bebbe
+
     """CREATE TABLE IF NOT EXISTS weather_posts (
             id INTEGER PRIMARY KEY,
             chat_id BIGINT NOT NULL,
@@ -620,11 +614,9 @@
                 keyboard = {'inline_keyboard': [[{'text': 'Delete', 'callback_data': f'city_del:{r["id"]}'}]]}
                 await self.api_request('sendMessage', {
                     'chat_id': user_id,
-<<<<<<< HEAD
+
                     'text': f"{r['id']}: {r['name']} ({r['lat']:.6f}, {r['lon']:.6f})",
-=======
-                    'text': f"{r['id']}: {r['name']} ({r['lat']:.2f}, {r['lon']:.2f})",
->>>>>>> de9bebbe
+
                     'reply_markup': keyboard
                 })
             return
