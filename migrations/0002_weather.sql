CREATE TABLE IF NOT EXISTS cities (
    id INTEGER PRIMARY KEY,
    name TEXT NOT NULL,
    lat REAL NOT NULL,
    lon REAL NOT NULL,
    UNIQUE(name)
);

CREATE TABLE IF NOT EXISTS weather_cache_day (
    city_id INTEGER NOT NULL,
    day DATE NOT NULL,
    temperature REAL,
    weather_code INTEGER,
    wind_speed REAL,
    PRIMARY KEY (city_id, day)
);

CREATE TABLE IF NOT EXISTS weather_cache_hour (
    city_id INTEGER NOT NULL,
    timestamp DATETIME NOT NULL,
    temperature REAL,
    weather_code INTEGER,
    wind_speed REAL,
    PRIMARY KEY (city_id, timestamp)
);


CREATE TABLE IF NOT EXISTS weather_posts (
    id INTEGER PRIMARY KEY,
    chat_id BIGINT NOT NULL,
    message_id BIGINT NOT NULL,
    template TEXT NOT NULL,
    base_text TEXT,
<<<<<<< HEAD
    base_caption TEXT,
=======
>>>>>>> 480378e1
    UNIQUE(chat_id, message_id)
);<|MERGE_RESOLUTION|>--- conflicted
+++ resolved
@@ -31,9 +31,8 @@
     message_id BIGINT NOT NULL,
     template TEXT NOT NULL,
     base_text TEXT,
-<<<<<<< HEAD
+
     base_caption TEXT,
-=======
->>>>>>> 480378e1
+
     UNIQUE(chat_id, message_id)
 );