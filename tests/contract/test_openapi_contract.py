from __future__ import annotations

import asyncio
import hashlib
import hmac
import os
import secrets
import sqlite3
import time
import uuid
from dataclasses import dataclass
from io import BytesIO
from pathlib import Path
from typing import Iterable
from urllib.parse import parse_qsl, urljoin, urlsplit

import pytest
from aiohttp import web
from aiohttp.test_utils import TestServer
from PIL import Image

import sys

sys.path.append(str(Path(__file__).resolve().parents[2]))

from api.rate_limit import TokenBucketLimiter, create_rate_limit_middleware
from api.security import (
    _body_sha256,
    _canonical_query,
    _canonical_string,
    _decode_secret,
    _normalize_path,
    create_hmac_middleware,
)
from api.uploads import UploadsConfig, setup_upload_routes
from data_access import create_pairing_token, insert_upload
from main import apply_migrations, attach_device
from storage import LocalStorage

schemathesis = pytest.importorskip("schemathesis")
<<<<<<< HEAD
schemathesis_loaders: object | None
try:
    schemathesis_loaders = pytest.importorskip("schemathesis.loaders")
except pytest.SkipTest:
    # Older Schemathesis releases exposed the loader helper directly on the
    # top-level module. Preserve compatibility by falling back to the module
    # attribute when the new loaders namespace is unavailable.
    schemathesis_loaders = None
=======
schemathesis_loaders = pytest.importorskip("schemathesis.loaders")
>>>>>>> 722d5e45
requests = pytest.importorskip("requests")

ASSET_CHANNEL_ID = -100123
_PAIRING_ALPHABET = "ABCDEFGHJKLMNPQRSTUVWXYZ23456789"


@dataclass
class DummyJobQueue:
    handlers: dict[str, object] | None = None

    def __post_init__(self) -> None:
        if self.handlers is None:
            self.handlers = {}
        self.enqueued: list[dict[str, object]] = []

    def register_handler(self, name: str, handler: object) -> None:
        self.handlers[name] = handler

    def enqueue(self, name: str, payload: dict[str, object] | None = None, **_: object) -> int:
        self.enqueued.append({"name": name, "payload": payload or {}})
        return len(self.enqueued)


@dataclass
class ContractServerContext:
    base_url: str
    conn: sqlite3.Connection
    server: TestServer
    uploads_config: UploadsConfig

    def issue_pairing_token(
        self,
        *,
        user_id: int = 101,
        device_name: str = "Contract Pixel",
        code: str | None = None,
    ) -> str:
        token = code or "".join(secrets.choice(_PAIRING_ALPHABET) for _ in range(6))
        create_pairing_token(
            self.conn,
            code=token,
            user_id=user_id,
            device_name=device_name,
        )
        self.conn.commit()
        return token

    def url_for(self, path: str) -> str:
        return urljoin(self.base_url.rstrip("/") + "/", path.lstrip("/"))

    def register_upload_conflict(
        self,
        *,
        device_id: str,
        idempotency_key: str,
        file_ref: str | None = None,
    ) -> str:
        upload_id = str(uuid.uuid4())
        insert_upload(
            self.conn,
            id=upload_id,
            device_id=device_id,
            idempotency_key=idempotency_key,
            file_ref=file_ref or f"conflict/{upload_id}",
        )
        self.conn.commit()
        return upload_id

    def make_payload_stream(self, size: int) -> BytesIO:
        return BytesIO(b"\xff" * size)

    def make_oversized_payload_stream(self, extra_bytes: int = 1) -> BytesIO:
        return self.make_payload_stream(
            self.uploads_config.max_upload_bytes + max(1, extra_bytes)
        )


def _make_test_image_bytes(size: tuple[int, int] = (48, 32)) -> bytes:
    buffer = BytesIO()
    Image.new("RGB", size, color=(255, 160, 122)).save(buffer, format="JPEG")
    return buffer.getvalue()


def _prepare_signature(
    prepared: requests.PreparedRequest,
    *,
    device_id: str,
    secret: str,
    nonce: str,
    timestamp: int,
    idempotency_key: str | None,
) -> None:
    body = prepared.body
    if body is None:
        body_bytes = b""
    elif isinstance(body, bytes):
        body_bytes = body
    else:
        body_bytes = body.encode("utf-8")

    content_sha = _body_sha256(body_bytes)

    parsed = urlsplit(prepared.url)
    query_items: dict[str, list[str]] = {}
    if parsed.query:
        for key, value in parse_qsl(parsed.query, keep_blank_values=True):
            query_items.setdefault(key, []).append(value)

    canonical = _canonical_string(
        prepared.method or "",
        _normalize_path(parsed.path),
        _canonical_query(query_items),
        timestamp,
        nonce,
        device_id,
        content_sha,
        idempotency_key,
    )
    secret_bytes = _decode_secret(secret)
    signature = hmac.new(secret_bytes, canonical.encode("utf-8"), hashlib.sha256).hexdigest()

    prepared.headers.setdefault("X-Device-Id", device_id)
    prepared.headers.setdefault("X-Timestamp", str(timestamp))
    prepared.headers.setdefault("X-Nonce", nonce)
    prepared.headers["X-Content-SHA256"] = content_sha
    prepared.headers["X-Signature"] = signature


def _send_prepared(prepared: requests.PreparedRequest) -> requests.Response:
    with requests.Session() as session:
        return session.send(prepared)


async def _call_attach(
    contract_server: ContractServerContext,
    openapi_schema,
    *,
    token: str,
    name: str,
):
    operation = openapi_schema["/v1/devices/attach"]["post"]
    case = operation.make_case()
    case.media_type = "application/json"
    case.body = {"token": token, "name": name}
    response = await asyncio.to_thread(case.call, base_url=contract_server.base_url)
    case.validate_response(response)
    return response


async def _obtain_device_credentials(
    contract_server: ContractServerContext,
    openapi_schema,
    *,
    user_id: int,
    device_name: str,
):
    token = contract_server.issue_pairing_token(
        user_id=user_id, device_name=device_name
    )
    response = await _call_attach(
        contract_server,
        openapi_schema,
        token=token,
        name=device_name,
    )
    payload = response.json()
    return payload["device_id"], payload["device_secret"], token


async def _execute_upload_request(
    contract_server: ContractServerContext,
    openapi_schema,
    *,
    device_id: str,
    device_secret: str,
    files: dict[str, tuple[str, BytesIO | bytes, str]],
    idempotency_key: str | None = None,
    extra_headers: dict[str, str] | None = None,
):
    upload_operation = openapi_schema["/v1/uploads"]["post"]
    upload_url = contract_server.url_for("/v1/uploads")
    key = idempotency_key or str(uuid.uuid4())
    headers = {"Accept": "application/json", "Idempotency-Key": key}
    if extra_headers:
        headers.update(extra_headers)
    request = requests.Request(
        method=upload_operation.method.upper(),
        url=upload_url,
        headers=headers,
        files=files,
    )
    prepared = request.prepare()
    nonce = secrets.token_hex(16)
    timestamp = int(time.time())
    _prepare_signature(
        prepared,
        device_id=device_id,
        secret=device_secret,
        nonce=nonce,
        timestamp=timestamp,
        idempotency_key=key,
    )
    response = await asyncio.to_thread(_send_prepared, prepared)
    case = upload_operation.make_case()
    case.validate_response(response)
    return response, key


async def _execute_status_request(
    contract_server: ContractServerContext,
    openapi_schema,
    *,
    device_id: str,
    device_secret: str,
    upload_id: str,
):
    status_operation = openapi_schema["/v1/uploads/{id}/status"]["get"]
    status_url = contract_server.url_for(f"/v1/uploads/{upload_id}/status")
    request = requests.Request(
        method=status_operation.method.upper(),
        url=status_url,
        headers={"Accept": "application/json"},
    )
    prepared = request.prepare()
    nonce = secrets.token_hex(16)
    timestamp = int(time.time())
    _prepare_signature(
        prepared,
        device_id=device_id,
        secret=device_secret,
        nonce=nonce,
        timestamp=timestamp,
        idempotency_key=None,
    )
    response = await asyncio.to_thread(_send_prepared, prepared)
    case = status_operation.make_case(path_parameters={"id": upload_id})
    case.validate_response(response)
    return response


@pytest.fixture(scope="session")
def openapi_schema() -> schemathesis.schemas.BaseSchema:
    contract_path = Path(__file__).resolve().parents[2] / "api/contract/openapi/openapi.yaml"
    if not contract_path.is_file():
        pytest.skip(
            "OpenAPI contract is unavailable; fetch api/contract submodule to run contract tests.",
            allow_module_level=True,
        )
<<<<<<< HEAD
    loader = getattr(schemathesis, "from_path", None)
    if loader is None:
        if schemathesis_loaders is None:
            pytest.skip(
                "Schemathesis loader helper unavailable; upgrade Schemathesis to run contract tests.",
                allow_module_level=True,
            )
        loader = schemathesis_loaders.from_path
    return loader(str(contract_path))
=======
    return schemathesis_loaders.from_path(contract_path)
>>>>>>> 722d5e45


@pytest.fixture
def contract_server(
    event_loop: asyncio.AbstractEventLoop,
    tmp_path: Path,
    monkeypatch: pytest.MonkeyPatch,
) -> Iterable[ContractServerContext]:
    for name in (
        "RL_ATTACH_IP_PER_MIN",
        "RL_ATTACH_USER_PER_MIN",
        "RL_UPLOADS_PER_MIN",
        "RL_UPLOAD_STATUS_PER_MIN",
    ):
        monkeypatch.setenv(name, "500")
    for name in (
        "RL_ATTACH_IP_WINDOW_SEC",
        "RL_ATTACH_USER_WINDOW_SEC",
        "RL_UPLOADS_WINDOW_SEC",
        "RL_UPLOAD_STATUS_WINDOW_SEC",
    ):
        monkeypatch.setenv(name, "60")

    db_path = tmp_path / "contract-tests.db"
    conn = sqlite3.connect(db_path)
    conn.row_factory = sqlite3.Row
    apply_migrations(conn)
    conn.execute("DELETE FROM asset_channel")
    conn.execute("INSERT OR REPLACE INTO asset_channel (channel_id) VALUES (?)", (ASSET_CHANNEL_ID,))
    conn.commit()

    class _BotStub:
        def __init__(self, connection: sqlite3.Connection) -> None:
            self.db = connection

    uploads_config = UploadsConfig(
        max_upload_mb=5.0,
        allowed_prefixes=("image/",),
        allowed_exact=("application/pdf",),
        assets_channel_id=ASSET_CHANNEL_ID,
    )

    app = web.Application(
        middlewares=[create_rate_limit_middleware(), create_hmac_middleware(conn)],
        client_max_size=uploads_config.max_upload_bytes + 1024,
    )
    app["bot"] = _BotStub(conn)
    app["attach_user_rate_limiter"] = TokenBucketLimiter(500, 60)
    storage = LocalStorage(tmp_path / "uploads")
    app["storage"] = storage
    app["db"] = conn
    jobs = DummyJobQueue()
    app["jobs"] = jobs
    app["uploads_config"] = uploads_config

    setup_upload_routes(
        app,
        storage=storage,
        conn=conn,
        jobs=jobs,
        config=app["uploads_config"],
    )
    app.router.add_post("/v1/devices/attach", attach_device)

    server = TestServer(app, loop=event_loop)
    event_loop.run_until_complete(server.start_server())
    context = ContractServerContext(
        base_url=str(server.make_url("/")),
        conn=conn,
        server=server,
        uploads_config=app["uploads_config"],
    )
    try:
        yield context
    finally:
        event_loop.run_until_complete(server.close())
        conn.close()


@pytest.mark.asyncio
async def test_contract_attach_device(contract_server: ContractServerContext, openapi_schema):
    token = contract_server.issue_pairing_token(user_id=1201, device_name="Spec Attach")
    operation = openapi_schema["/v1/devices/attach"]["post"]
    case = operation.make_case()
    case.media_type = "application/json"
    case.body = {"token": token, "name": "Spec Attach"}
    response = await asyncio.to_thread(case.call, base_url=contract_server.base_url)
    case.validate_response(response)
    payload = response.json()
    assert payload["device_id"]
    assert payload["device_secret"]


@pytest.mark.asyncio
async def test_contract_upload_and_status(contract_server: ContractServerContext, openapi_schema):
    token = contract_server.issue_pairing_token(user_id=1301, device_name="Spec Upload")
    attach_operation = openapi_schema["/v1/devices/attach"]["post"]
    attach_case = attach_operation.make_case()
    attach_case.media_type = "application/json"
    attach_case.body = {"token": token, "name": "Spec Upload"}
    attach_response = await asyncio.to_thread(attach_case.call, base_url=contract_server.base_url)
    attach_case.validate_response(attach_response)
    device_payload = attach_response.json()
    device_id = device_payload["device_id"]
    device_secret = device_payload["device_secret"]

    upload_operation = openapi_schema["/v1/uploads"]["post"]
    upload_url = contract_server.url_for("/v1/uploads")
    idempotency_key = str(uuid.uuid4())
    upload_request = requests.Request(
        method=upload_operation.method.upper(),
        url=upload_url,
        headers={
            "Accept": "application/json",
            "Idempotency-Key": idempotency_key,
        },
        files={
            "file": ("contract-test.jpg", _make_test_image_bytes(), "image/jpeg"),
        },
    )
    prepared = upload_request.prepare()
    nonce = secrets.token_hex(16)
    timestamp = int(time.time())
    _prepare_signature(
        prepared,
        device_id=device_id,
        secret=device_secret,
        nonce=nonce,
        timestamp=timestamp,
        idempotency_key=idempotency_key,
    )
    upload_response = await asyncio.to_thread(_send_prepared, prepared)
    upload_case = upload_operation.make_case()
    upload_case.validate_response(upload_response)
    assert upload_response.status_code == 202
    upload_payload = upload_response.json()
    upload_id = upload_payload["id"]
    assert upload_payload["status"]

    status_operation = openapi_schema["/v1/uploads/{id}/status"]["get"]
    status_url = contract_server.url_for(f"/v1/uploads/{upload_id}/status")
    status_request = requests.Request(
        method=status_operation.method.upper(),
        url=status_url,
        headers={"Accept": "application/json"},
    )
    prepared_status = status_request.prepare()
    status_nonce = secrets.token_hex(16)
    status_timestamp = int(time.time())
    _prepare_signature(
        prepared_status,
        device_id=device_id,
        secret=device_secret,
        nonce=status_nonce,
        timestamp=status_timestamp,
        idempotency_key=None,
    )
    status_response = await asyncio.to_thread(_send_prepared, prepared_status)
    status_case = status_operation.make_case(path_parameters={"id": upload_id})
    status_case.validate_response(status_response)
    status_payload = status_response.json()
    assert status_payload["id"] == upload_id
    assert status_payload["status"]


@pytest.mark.asyncio
async def test_contract_rejects_bad_signature(contract_server: ContractServerContext, openapi_schema):
    token = contract_server.issue_pairing_token(user_id=1401, device_name="Spec Invalid")
    attach_operation = openapi_schema["/v1/devices/attach"]["post"]
    attach_case = attach_operation.make_case()
    attach_case.media_type = "application/json"
    attach_case.body = {"token": token, "name": "Spec Invalid"}
    attach_response = await asyncio.to_thread(attach_case.call, base_url=contract_server.base_url)
    attach_case.validate_response(attach_response)
    device_payload = attach_response.json()

    status_operation = openapi_schema["/v1/uploads/{id}/status"]["get"]
    status_url = contract_server.url_for(f"/v1/uploads/{uuid.uuid4()}/status")
    status_request = requests.Request(
        method=status_operation.method.upper(),
        url=status_url,
        headers={"Accept": "application/json"},
    )
    prepared = status_request.prepare()
    nonce = secrets.token_hex(16)
    timestamp = int(time.time())
    _prepare_signature(
        prepared,
        device_id=device_payload["device_id"],
        secret=device_payload["device_secret"],
        nonce=nonce,
        timestamp=timestamp,
        idempotency_key=None,
    )
    prepared.headers["X-Signature"] = "0" * 64
    response = await asyncio.to_thread(_send_prepared, prepared)
    status_case = status_operation.make_case(path_parameters={"id": "123"})
    status_case.validate_response(response)
    assert response.status_code in {401, 403}
    error = response.json().get("error")
    assert error in {"invalid_signature", "nonce_reused", "device_revoked", "invalid_headers"}


@pytest.mark.asyncio
async def test_contract_rejects_invalid_attach_token(
    contract_server: ContractServerContext,
    openapi_schema,
):
    invalid_token = "BADTOK"
    response = await _call_attach(
        contract_server,
        openapi_schema,
        token=invalid_token,
        name="Spec Invalid Token",
    )
    assert response.status_code == 400
    payload = response.json()
    assert payload["error"] == "invalid_token"


@pytest.mark.asyncio
async def test_contract_upload_rejects_reused_idempotency_key(
    contract_server: ContractServerContext,
    openapi_schema,
):
    device_id, device_secret, _ = await _obtain_device_credentials(
        contract_server,
        openapi_schema,
        user_id=1501,
        device_name="Spec Conflict",
    )
    idempotency_key = str(uuid.uuid4())
    contract_server.register_upload_conflict(
        device_id=device_id, idempotency_key=idempotency_key
    )
    files = {
        "file": ("conflict.jpg", _make_test_image_bytes(), "image/jpeg"),
    }
    response, returned_key = await _execute_upload_request(
        contract_server,
        openapi_schema,
        device_id=device_id,
        device_secret=device_secret,
        files=files,
        idempotency_key=idempotency_key,
    )
    assert returned_key == idempotency_key
    assert response.status_code == 409
    payload = response.json()
    assert payload["error"] == "conflict"
    assert payload["id"]


@pytest.mark.asyncio
async def test_contract_upload_rejects_oversized_payload(
    contract_server: ContractServerContext,
    openapi_schema,
):
    device_id, device_secret, _ = await _obtain_device_credentials(
        contract_server,
        openapi_schema,
        user_id=1502,
        device_name="Spec Too Large",
    )
    oversize_stream = contract_server.make_oversized_payload_stream()
    files = {
        "file": ("oversize.jpg", oversize_stream, "image/jpeg"),
    }
    response, _ = await _execute_upload_request(
        contract_server,
        openapi_schema,
        device_id=device_id,
        device_secret=device_secret,
        files=files,
    )
    assert response.status_code == 413
    payload = response.json()
    assert payload["error"] == "file_too_large"


@pytest.mark.asyncio
async def test_contract_upload_rejects_unsupported_media(
    contract_server: ContractServerContext,
    openapi_schema,
):
    device_id, device_secret, _ = await _obtain_device_credentials(
        contract_server,
        openapi_schema,
        user_id=1503,
        device_name="Spec Unsupported",
    )
    text_stream = contract_server.make_payload_stream(256)
    files = {
        "file": ("unsupported.txt", text_stream, "text/plain"),
    }
    response, _ = await _execute_upload_request(
        contract_server,
        openapi_schema,
        device_id=device_id,
        device_secret=device_secret,
        files=files,
    )
    assert response.status_code == 415
    payload = response.json()
    assert payload["error"] in {"unsupported_media_type", "invalid_content_type"}


@pytest.mark.asyncio
async def test_contract_upload_status_missing_upload(
    contract_server: ContractServerContext,
    openapi_schema,
):
    device_id, device_secret, _ = await _obtain_device_credentials(
        contract_server,
        openapi_schema,
        user_id=1504,
        device_name="Spec Missing Status",
    )
    missing_id = str(uuid.uuid4())
    response = await _execute_status_request(
        contract_server,
        openapi_schema,
        device_id=device_id,
        device_secret=device_secret,
        upload_id=missing_id,
    )
    assert response.status_code == 404
    payload = response.json()
    assert payload["error"] == "not_found"


@pytest.mark.asyncio
async def test_contract_upload_reports_internal_error_when_channel_missing(
    contract_server: ContractServerContext,
    openapi_schema,
):
    contract_server.conn.execute("DELETE FROM asset_channel")
    contract_server.conn.commit()

    device_id, device_secret, _ = await _obtain_device_credentials(
        contract_server,
        openapi_schema,
        user_id=1505,
        device_name="Spec Missing Channel",
    )
    files = {
        "file": ("channel-missing.jpg", _make_test_image_bytes(), "image/jpeg"),
    }
    response, _ = await _execute_upload_request(
        contract_server,
        openapi_schema,
        device_id=device_id,
        device_secret=device_secret,
        files=files,
    )
    assert response.status_code == 500
    payload = response.json()
    assert payload["error"] == "asset_channel_not_configured"<|MERGE_RESOLUTION|>--- conflicted
+++ resolved
@@ -38,18 +38,7 @@
 from storage import LocalStorage
 
 schemathesis = pytest.importorskip("schemathesis")
-<<<<<<< HEAD
-schemathesis_loaders: object | None
-try:
-    schemathesis_loaders = pytest.importorskip("schemathesis.loaders")
-except pytest.SkipTest:
-    # Older Schemathesis releases exposed the loader helper directly on the
-    # top-level module. Preserve compatibility by falling back to the module
-    # attribute when the new loaders namespace is unavailable.
-    schemathesis_loaders = None
-=======
 schemathesis_loaders = pytest.importorskip("schemathesis.loaders")
->>>>>>> 722d5e45
 requests = pytest.importorskip("requests")
 
 ASSET_CHANNEL_ID = -100123
@@ -298,19 +287,7 @@
             "OpenAPI contract is unavailable; fetch api/contract submodule to run contract tests.",
             allow_module_level=True,
         )
-<<<<<<< HEAD
-    loader = getattr(schemathesis, "from_path", None)
-    if loader is None:
-        if schemathesis_loaders is None:
-            pytest.skip(
-                "Schemathesis loader helper unavailable; upgrade Schemathesis to run contract tests.",
-                allow_module_level=True,
-            )
-        loader = schemathesis_loaders.from_path
-    return loader(str(contract_path))
-=======
     return schemathesis_loaders.from_path(contract_path)
->>>>>>> 722d5e45
 
 
 @pytest.fixture
