--- conflicted
+++ resolved
@@ -508,11 +508,8 @@
     # Should have separate weather, season, pool, top5, and selected logs
     weather_logs = [msg for msg in messages if msg.startswith("SEA_RUBRIC weather ")]
     season_logs = [msg for msg in messages if msg.startswith("SEA_RUBRIC season ")]
-<<<<<<< HEAD
     pool_logs = [msg for msg in messages if msg.startswith("SEA_RUBRIC pool after ")]
-=======
     pool_logs = [msg for msg in messages if msg.startswith("SEA_RUBRIC pool_counts ")]
->>>>>>> 03af4b72
     top5_logs = [msg for msg in messages if msg.startswith("SEA_RUBRIC top5 #")]
     selected_logs = [msg for msg in messages if msg.startswith("SEA_RUBRIC selected ")]
 
