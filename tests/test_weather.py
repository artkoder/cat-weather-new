import os
import sys
from datetime import datetime, timedelta
import pytest

sys.path.append(os.path.dirname(os.path.dirname(__file__)))
from main import Bot

os.environ.setdefault("TELEGRAM_BOT_TOKEN", "dummy")

@pytest.mark.asyncio
async def test_add_list_delete_city(tmp_path):
    bot = Bot("dummy", str(tmp_path / "db.sqlite"))

    calls = []

    async def dummy(method, data=None):
        calls.append((method, data))
        return {"ok": True}

    bot.api_request = dummy  # type: ignore
    await bot.start()

    await bot.handle_update({"message": {"text": "/start", "from": {"id": 1}}})

    await bot.handle_update({"message": {"text": "/addcity Paris 48.85 2.35", "from": {"id": 1}}})
    cur = bot.db.execute("SELECT name FROM cities")
    row = cur.fetchone()
    assert row and row["name"] == "Paris"

    await bot.handle_update({"message": {"text": "/cities", "from": {"id": 1}}})
    last = calls[-1]
    assert last[0] == "sendMessage"

    assert "48.850000" in last[1]["text"] and "2.350000" in last[1]["text"]

    cb = last[1]["reply_markup"]["inline_keyboard"][0][0]["callback_data"]
    cid = int(cb.split(":")[1])

    await bot.handle_update({"callback_query": {"from": {"id": 1}, "data": cb, "message": {"chat": {"id": 1}, "message_id": 10}, "id": "q"}})
    cur = bot.db.execute("SELECT * FROM cities WHERE id=?", (cid,))
    assert cur.fetchone() is None
    assert any(c[0] == "editMessageReplyMarkup" for c in calls)

    await bot.close()


@pytest.mark.asyncio
async def test_collect_and_report_weather(tmp_path):
    bot = Bot("dummy", str(tmp_path / "db.sqlite"))

    api_calls = []

    async def dummy(method, data=None):
        api_calls.append((method, data))
        return {"ok": True}

    bot.api_request = dummy  # type: ignore

    async def fetch_dummy(lat, lon):
        return {"current": {"temperature_2m": 10.0, "weather_code": 1, "wind_speed_10m": 3.0}}

    bot.fetch_open_meteo = fetch_dummy  # type: ignore

    await bot.start()

    await bot.handle_update({"message": {"text": "/start", "from": {"id": 1}}})
    bot.db.execute("INSERT INTO cities (id, name, lat, lon) VALUES (1, 'Paris', 48.85, 2.35)")
    bot.db.commit()

    await bot.collect_weather()

<<<<<<< HEAD
    cur = bot.db.execute("SELECT temperature, weather_code FROM weather_cache_hour WHERE city_id=1")
    row = cur.fetchone()
    assert row and row["temperature"] == 10.0 and row["weather_code"] == 1
=======
    cur = bot.db.execute("SELECT temp, wmo_code FROM weather_cache WHERE city_id=1")
    row = cur.fetchone()
    assert row and row["temp"] == 10.0 and row["wmo_code"] == 1
>>>>>>> 595b70d9

    await bot.handle_update({"message": {"text": "/weather", "from": {"id": 1}}})
    assert api_calls[-1][0] == "sendMessage"
    assert "Paris" in api_calls[-1][1]["text"]

    await bot.close()


<<<<<<< HEAD
@pytest.mark.asyncio
async def test_weather_upsert(tmp_path):
    bot = Bot("dummy", str(tmp_path / "db.sqlite"))

    async def fetch1(lat, lon):
        return {"current": {"temperature_2m": 1.0, "weather_code": 1, "wind_speed_10m": 1.0}}

    async def fetch2(lat, lon):
        return {"current": {"temperature_2m": 2.0, "weather_code": 1, "wind_speed_10m": 1.0}}

    bot.fetch_open_meteo = fetch1  # type: ignore

    await bot.start()

    await bot.handle_update({"message": {"text": "/start", "from": {"id": 1}}})
    bot.db.execute("INSERT INTO cities (id, name, lat, lon) VALUES (1, 'Paris', 48.85, 2.35)")
    bot.db.commit()

    await bot.collect_weather()

    bot.fetch_open_meteo = fetch2  # type: ignore
    await bot.collect_weather()

    cur = bot.db.execute("SELECT temperature FROM weather_cache_day WHERE city_id=1")
    row = cur.fetchone()
    assert row and row["temperature"] == 2.0

    await bot.close()

=======
>>>>>>> 595b70d9

@pytest.mark.asyncio
async def test_weather_now_forces_fetch(tmp_path):
    bot = Bot("dummy", str(tmp_path / "db.sqlite"))

    api_calls = []
    async def dummy(method, data=None):
        api_calls.append((method, data))
        return {"ok": True}

    bot.api_request = dummy  # type: ignore

    count = 0
    async def fetch_dummy(lat, lon):
        nonlocal count
        count += 1
        return {"current": {"temperature_2m": 5.0, "weather_code": 2, "wind_speed_10m": 1.0}}

    bot.fetch_open_meteo = fetch_dummy  # type: ignore

    await bot.start()

    await bot.handle_update({"message": {"text": "/start", "from": {"id": 1}}})
    bot.db.execute("INSERT INTO cities (id, name, lat, lon) VALUES (1, 'Rome', 41.9, 12.5)")
    bot.db.commit()

    await bot.handle_update({"message": {"text": "/weather now", "from": {"id": 1}}})
    assert count == 1
    assert api_calls[-1][0] == "sendMessage"

    await bot.close()


@pytest.mark.asyncio
async def test_weather_retry_logic(tmp_path):
    bot = Bot("dummy", str(tmp_path / "db.sqlite"))

    count = 0
    async def fetch_fail(lat, lon):
        nonlocal count
        count += 1
        return None

    bot.fetch_open_meteo = fetch_fail  # type: ignore

    await bot.start()

    await bot.handle_update({"message": {"text": "/start", "from": {"id": 1}}})
    bot.db.execute("INSERT INTO cities (id, name, lat, lon) VALUES (1, 'Rome', 41.9, 12.5)")
    bot.db.commit()

    await bot.collect_weather()
    assert count == 1
    # second call within a minute should not trigger another request
    await bot.collect_weather()
    assert count == 1

    # pretend one minute passed
    attempts, ts = bot.failed_fetches[1]
    bot.failed_fetches[1] = (attempts, ts - timedelta(minutes=1, seconds=1))
    await bot.collect_weather()
    assert count == 2

    # set three attempts in last second, should skip
    bot.failed_fetches[1] = (3, datetime.utcnow())
    await bot.collect_weather()
    assert count == 2

    # after an hour allowed again
    bot.failed_fetches[1] = (3, datetime.utcnow() - timedelta(hours=1, minutes=1))
    await bot.collect_weather()
    assert count == 3

<<<<<<< HEAD
    await bot.close()
=======
    await bot.close()
>>>>>>> 595b70d9
<|MERGE_RESOLUTION|>--- conflicted
+++ resolved
@@ -70,15 +70,11 @@
 
     await bot.collect_weather()
 
-<<<<<<< HEAD
+
     cur = bot.db.execute("SELECT temperature, weather_code FROM weather_cache_hour WHERE city_id=1")
     row = cur.fetchone()
     assert row and row["temperature"] == 10.0 and row["weather_code"] == 1
-=======
-    cur = bot.db.execute("SELECT temp, wmo_code FROM weather_cache WHERE city_id=1")
-    row = cur.fetchone()
-    assert row and row["temp"] == 10.0 and row["wmo_code"] == 1
->>>>>>> 595b70d9
+
 
     await bot.handle_update({"message": {"text": "/weather", "from": {"id": 1}}})
     assert api_calls[-1][0] == "sendMessage"
@@ -87,7 +83,7 @@
     await bot.close()
 
 
-<<<<<<< HEAD
+
 @pytest.mark.asyncio
 async def test_weather_upsert(tmp_path):
     bot = Bot("dummy", str(tmp_path / "db.sqlite"))
@@ -117,8 +113,6 @@
 
     await bot.close()
 
-=======
->>>>>>> 595b70d9
 
 @pytest.mark.asyncio
 async def test_weather_now_forces_fetch(tmp_path):
@@ -192,8 +186,4 @@
     await bot.collect_weather()
     assert count == 3
 
-<<<<<<< HEAD
     await bot.close()
-=======
-    await bot.close()
->>>>>>> 595b70d9
