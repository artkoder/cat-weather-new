import os
import sys
from datetime import datetime, timedelta
import pytest

sys.path.append(os.path.dirname(os.path.dirname(__file__)))
from main import Bot

os.environ.setdefault("TELEGRAM_BOT_TOKEN", "dummy")

@pytest.mark.asyncio
async def test_add_list_delete_city(tmp_path):
    bot = Bot("dummy", str(tmp_path / "db.sqlite"))

    calls = []

    async def dummy(method, data=None):
        calls.append((method, data))
        return {"ok": True}

    bot.api_request = dummy  # type: ignore
    await bot.start()

    await bot.handle_update({"message": {"text": "/start", "from": {"id": 1}}})

    await bot.handle_update({"message": {"text": "/addcity Paris 48.85 2.35", "from": {"id": 1}}})
    cur = bot.db.execute("SELECT name FROM cities")
    row = cur.fetchone()
    assert row and row["name"] == "Paris"

    await bot.handle_update({"message": {"text": "/cities", "from": {"id": 1}}})
    last = calls[-1]
    assert last[0] == "sendMessage"

    assert "48.850000" in last[1]["text"] and "2.350000" in last[1]["text"]

    cb = last[1]["reply_markup"]["inline_keyboard"][0][0]["callback_data"]
    cid = int(cb.split(":")[1])

    await bot.handle_update({"callback_query": {"from": {"id": 1}, "data": cb, "message": {"chat": {"id": 1}, "message_id": 10}, "id": "q"}})
    cur = bot.db.execute("SELECT * FROM cities WHERE id=?", (cid,))
    assert cur.fetchone() is None
    assert any(c[0] == "editMessageReplyMarkup" for c in calls)

    await bot.close()


@pytest.mark.asyncio
async def test_collect_and_report_weather(tmp_path):
    bot = Bot("dummy", str(tmp_path / "db.sqlite"))

    api_calls = []

    async def dummy(method, data=None):
        api_calls.append((method, data))
        return {"ok": True}

    bot.api_request = dummy  # type: ignore

    async def fetch_dummy(lat, lon):
        return {"current": {"temperature_2m": 10.0, "weather_code": 1, "wind_speed_10m": 3.0}}

    bot.fetch_open_meteo = fetch_dummy  # type: ignore

    await bot.start()

    await bot.handle_update({"message": {"text": "/start", "from": {"id": 1}}})
    bot.db.execute("INSERT INTO cities (id, name, lat, lon) VALUES (1, 'Paris', 48.85, 2.35)")
    bot.db.commit()

    await bot.collect_weather()

    cur = bot.db.execute("SELECT temp, wmo_code FROM weather_cache WHERE city_id=1")
    row = cur.fetchone()
    assert row and row["temp"] == 10.0 and row["wmo_code"] == 1

    await bot.handle_update({"message": {"text": "/weather", "from": {"id": 1}}})
    assert api_calls[-1][0] == "sendMessage"
    assert "Paris" in api_calls[-1][1]["text"]

<<<<<<< HEAD
    await bot.close()


@pytest.mark.asyncio
async def test_weather_now_forces_fetch(tmp_path):
    bot = Bot("dummy", str(tmp_path / "db.sqlite"))

    api_calls = []
    async def dummy(method, data=None):
        api_calls.append((method, data))
        return {"ok": True}

    bot.api_request = dummy  # type: ignore

    count = 0
    async def fetch_dummy(lat, lon):
        nonlocal count
        count += 1
        return {"current": {"temperature_2m": 5.0, "weather_code": 2, "wind_speed_10m": 1.0}}

    bot.fetch_open_meteo = fetch_dummy  # type: ignore

    await bot.start()

    await bot.handle_update({"message": {"text": "/start", "from": {"id": 1}}})
    bot.db.execute("INSERT INTO cities (id, name, lat, lon) VALUES (1, 'Rome', 41.9, 12.5)")
    bot.db.commit()

    await bot.handle_update({"message": {"text": "/weather now", "from": {"id": 1}}})
    assert count == 1
    assert api_calls[-1][0] == "sendMessage"

    await bot.close()


@pytest.mark.asyncio
async def test_weather_retry_logic(tmp_path):
    bot = Bot("dummy", str(tmp_path / "db.sqlite"))

    count = 0
    async def fetch_fail(lat, lon):
        nonlocal count
        count += 1
        return None

    bot.fetch_open_meteo = fetch_fail  # type: ignore

    await bot.start()

    await bot.handle_update({"message": {"text": "/start", "from": {"id": 1}}})
    bot.db.execute("INSERT INTO cities (id, name, lat, lon) VALUES (1, 'Rome', 41.9, 12.5)")
    bot.db.commit()

    await bot.collect_weather()
    assert count == 1
    # second call within a minute should not trigger another request
    await bot.collect_weather()
    assert count == 1

    # pretend one minute passed
    attempts, ts = bot.failed_fetches[1]
    bot.failed_fetches[1] = (attempts, ts - timedelta(minutes=1, seconds=1))
    await bot.collect_weather()
    assert count == 2

    # set three attempts in last second, should skip
    bot.failed_fetches[1] = (3, datetime.utcnow())
    await bot.collect_weather()
    assert count == 2

    # after an hour allowed again
    bot.failed_fetches[1] = (3, datetime.utcnow() - timedelta(hours=1, minutes=1))
    await bot.collect_weather()
    assert count == 3

=======
>>>>>>> 5ed50830
    await bot.close()<|MERGE_RESOLUTION|>--- conflicted
+++ resolved
@@ -78,8 +78,8 @@
     assert api_calls[-1][0] == "sendMessage"
     assert "Paris" in api_calls[-1][1]["text"]
 
-<<<<<<< HEAD
     await bot.close()
+
 
 
 @pytest.mark.asyncio
@@ -154,6 +154,4 @@
     await bot.collect_weather()
     assert count == 3
 
-=======
->>>>>>> 5ed50830
-    await bot.close()+    await bot.close()
