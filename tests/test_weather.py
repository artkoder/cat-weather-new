import os
import sys
import json
from datetime import datetime, timedelta, date
import pytest

sys.path.append(os.path.dirname(os.path.dirname(__file__)))
from main import Bot

os.environ.setdefault("TELEGRAM_BOT_TOKEN", "dummy")

@pytest.mark.asyncio
async def test_add_list_delete_city(tmp_path):
    bot = Bot("dummy", str(tmp_path / "db.sqlite"))

    calls = []

    async def dummy(method, data=None):
        calls.append((method, data))
        return {"ok": True}

    bot.api_request = dummy  # type: ignore
    await bot.start()

    await bot.handle_update({"message": {"text": "/start", "from": {"id": 1}}})

    await bot.handle_update({"message": {"text": "/addcity Paris 48.85 2.35", "from": {"id": 1}}})
    cur = bot.db.execute("SELECT name FROM cities")
    row = cur.fetchone()
    assert row and row["name"] == "Paris"

    await bot.handle_update({"message": {"text": "/cities", "from": {"id": 1}}})
    last = calls[-1]
    assert last[0] == "sendMessage"

    assert "48.850000" in last[1]["text"] and "2.350000" in last[1]["text"]

    cb = last[1]["reply_markup"]["inline_keyboard"][0][0]["callback_data"]
    cid = int(cb.split(":")[1])

    await bot.handle_update({"callback_query": {"from": {"id": 1}, "data": cb, "message": {"chat": {"id": 1}, "message_id": 10}, "id": "q"}})
    cur = bot.db.execute("SELECT * FROM cities WHERE id=?", (cid,))
    assert cur.fetchone() is None
    assert any(c[0] == "editMessageReplyMarkup" for c in calls)

    await bot.close()


@pytest.mark.asyncio
async def test_collect_and_report_weather(tmp_path):
    bot = Bot("dummy", str(tmp_path / "db.sqlite"))

    api_calls = []

    async def dummy(method, data=None):
        api_calls.append((method, data))
        return {"ok": True}

    bot.api_request = dummy  # type: ignore

    async def fetch_dummy(lat, lon):
        return {"current": {"temperature_2m": 10.0, "weather_code": 1, "wind_speed_10m": 3.0, "is_day": 1}}

    bot.fetch_open_meteo = fetch_dummy  # type: ignore

    await bot.start()

    await bot.handle_update({"message": {"text": "/start", "from": {"id": 1}}})
    bot.db.execute("INSERT INTO cities (id, name, lat, lon) VALUES (1, 'Paris', 48.85, 2.35)")
    bot.db.commit()

    await bot.collect_weather()


    cur = bot.db.execute("SELECT temperature, weather_code FROM weather_cache_hour WHERE city_id=1")
    row = cur.fetchone()
    assert row and row["temperature"] == 10.0 and row["weather_code"] == 1


    await bot.handle_update({"message": {"text": "/weather", "from": {"id": 1}}})
    assert api_calls[-1][0] == "sendMessage"
    assert "Paris" in api_calls[-1][1]["text"]

    await bot.close()



@pytest.mark.asyncio
async def test_weather_upsert(tmp_path):
    bot = Bot("dummy", str(tmp_path / "db.sqlite"))

    async def fetch1(lat, lon):
        return {"current": {"temperature_2m": 1.0, "weather_code": 1, "wind_speed_10m": 1.0, "is_day": 1}}

    async def fetch2(lat, lon):
        return {"current": {"temperature_2m": 2.0, "weather_code": 1, "wind_speed_10m": 1.0, "is_day": 1}}

    bot.fetch_open_meteo = fetch1  # type: ignore

    await bot.start()

    await bot.handle_update({"message": {"text": "/start", "from": {"id": 1}}})
    bot.db.execute("INSERT INTO cities (id, name, lat, lon) VALUES (1, 'Paris', 48.85, 2.35)")
    bot.db.commit()

    await bot.collect_weather()

    bot.fetch_open_meteo = fetch2  # type: ignore
    await bot.collect_weather()

    cur = bot.db.execute("SELECT temperature FROM weather_cache_day WHERE city_id=1")
    row = cur.fetchone()
    assert row and row["temperature"] == 2.0

    await bot.close()


@pytest.mark.asyncio
async def test_weather_now_forces_fetch(tmp_path):
    bot = Bot("dummy", str(tmp_path / "db.sqlite"))

    api_calls = []
    async def dummy(method, data=None):
        api_calls.append((method, data))
        return {"ok": True}

    bot.api_request = dummy  # type: ignore

    count = 0
    async def fetch_dummy(lat, lon):
        nonlocal count
        count += 1
        return {"current": {"temperature_2m": 5.0, "weather_code": 2, "wind_speed_10m": 1.0, "is_day": 1}}

    bot.fetch_open_meteo = fetch_dummy  # type: ignore

    await bot.start()

    await bot.handle_update({"message": {"text": "/start", "from": {"id": 1}}})
    bot.db.execute("INSERT INTO cities (id, name, lat, lon) VALUES (1, 'Rome', 41.9, 12.5)")
    bot.db.commit()

    await bot.handle_update({"message": {"text": "/weather now", "from": {"id": 1}}})
    assert count == 1
    assert api_calls[-1][0] == "sendMessage"

    await bot.close()


@pytest.mark.asyncio
async def test_weather_retry_logic(tmp_path):
    bot = Bot("dummy", str(tmp_path / "db.sqlite"))

    count = 0
    async def fetch_fail(lat, lon):
        nonlocal count
        count += 1
        return None

    bot.fetch_open_meteo = fetch_fail  # type: ignore

    await bot.start()

    await bot.handle_update({"message": {"text": "/start", "from": {"id": 1}}})
    bot.db.execute("INSERT INTO cities (id, name, lat, lon) VALUES (1, 'Rome', 41.9, 12.5)")
    bot.db.commit()

    await bot.collect_weather()
    assert count == 1
    # second call within a minute should not trigger another request
    await bot.collect_weather()
    assert count == 1

    # pretend one minute passed
    attempts, ts = bot.failed_fetches[1]
    bot.failed_fetches[1] = (attempts, ts - timedelta(minutes=1, seconds=1))
    await bot.collect_weather()
    assert count == 2

    # set three attempts in last second, should skip
    bot.failed_fetches[1] = (3, datetime.utcnow())
    await bot.collect_weather()
    assert count == 2

    # after thirty minutes allowed again
    bot.failed_fetches[1] = (3, datetime.utcnow() - timedelta(minutes=31))
    await bot.collect_weather()
    assert count == 3

    await bot.close()


@pytest.mark.asyncio
async def test_register_weather_post(tmp_path):
    bot = Bot("dummy", str(tmp_path / "db.sqlite"))

    api_calls = []
    async def dummy(method, data=None):
        api_calls.append((method, data))
        if method == "forwardMessage":

            return {
                "ok": True,
                "result": {
                    "message_id": 99,
                    "text": "orig",
                    "reply_markup": {"inline_keyboard": [[{"text": "b", "url": "u"}]]},
                },
            }

        return {"ok": True, "result": {"message_id": 1}}

    bot.api_request = dummy  # type: ignore

    async def fetch_dummy(lat, lon):

        return {"current": {"temperature_2m": 15.0, "weather_code": 1, "wind_speed_10m": 2.0, "is_day": 1}}


    bot.fetch_open_meteo = fetch_dummy  # type: ignore

    await bot.start()

    await bot.handle_update({"message": {"text": "/start", "from": {"id": 1}}})
    await bot.handle_update({"message": {"text": "/addcity Paris 48.85 2.35", "from": {"id": 1}}})

    await bot.handle_update({"message": {"text": "/regweather https://t.me/c/123/5 Paris {1|temperature}", "from": {"id": 1}}})


    cur = bot.db.execute(
        "SELECT chat_id, message_id, template, base_text, base_caption, reply_markup FROM weather_posts"
    )

    row = cur.fetchone()
    assert row and row["chat_id"] == -100123 and row["message_id"] == 5
    assert row["template"] == "Paris {1|temperature}"
    assert row["base_text"] == "orig"

    assert row["base_caption"] is None
    assert json.loads(row["reply_markup"])["inline_keyboard"][0][0]["text"] == "b"

    await bot.collect_weather()
    assert any(c[0] == "editMessageText" for c in api_calls)
    payload = [c[1] for c in api_calls if c[0] == "editMessageText"][0]
    assert payload["reply_markup"]["inline_keyboard"][0][0]["url"] == "u"

    await bot.handle_update({"message": {"text": "/weatherposts update", "from": {"id": 1}}})

    assert api_calls[-2][0] == "editMessageText"
    msg = api_calls[-1]
    assert msg[0] == "sendMessage"
    assert "https://t.me/c/123/5" in msg[1]["text"]
    assert "15.0" in msg[1]["text"]


    await bot.close()


@pytest.mark.asyncio
async def test_register_weather_post_caption(tmp_path):
    bot = Bot("dummy", str(tmp_path / "db.sqlite"))

    api_calls = []

    async def dummy(method, data=None):
        api_calls.append((method, data))
        if method == "forwardMessage":

            return {
                "ok": True,
                "result": {
                    "message_id": 99,
                    "caption": "orig cap",
                    "reply_markup": {"inline_keyboard": [[{"text": "b2", "url": "u2"}]]},
                },
            }

        return {"ok": True, "result": {"message_id": 1}}

    bot.api_request = dummy  # type: ignore

    async def fetch_dummy(lat, lon):

        return {"current": {"temperature_2m": 15.0, "weather_code": 1, "wind_speed_10m": 2.0, "is_day": 1}}


    bot.fetch_open_meteo = fetch_dummy  # type: ignore

    await bot.start()

    await bot.handle_update({"message": {"text": "/start", "from": {"id": 1}}})
    await bot.handle_update({"message": {"text": "/addcity Paris 48.85 2.35", "from": {"id": 1}}})

    await bot.handle_update({"message": {"text": "/regweather https://t.me/c/123/5 Paris {1|temperature}", "from": {"id": 1}}})

    cur = bot.db.execute(

        "SELECT base_text, base_caption, reply_markup FROM weather_posts"

    )
    row = cur.fetchone()
    assert row["base_text"] is None
    assert row["base_caption"] == "orig cap"

    assert json.loads(row["reply_markup"])["inline_keyboard"][0][0]["text"] == "b2"

    await bot.collect_weather()
    assert any(c[0] == "editMessageCaption" for c in api_calls)
    payload = [c[1] for c in api_calls if c[0] == "editMessageCaption"][0]
    assert payload["reply_markup"]["inline_keyboard"][0][0]["url"] == "u2"

    await bot.close()


@pytest.mark.asyncio
async def test_regweather_strips_header(tmp_path):
    bot = Bot("dummy", str(tmp_path / "db.sqlite"))

    async def dummy(method, data=None):
        if method == "forwardMessage":
            return {
                "ok": True,
                "result": {
                    "message_id": 99,
                    "text": "old\u2219orig"
                },
            }
        return {"ok": True, "result": {"message_id": 1}}

    bot.api_request = dummy  # type: ignore

    await bot.start()
    await bot.handle_update({"message": {"text": "/start", "from": {"id": 1}}})

    await bot.handle_update({"message": {"text": "/regweather https://t.me/c/1/1 t {1|temperature}", "from": {"id": 1}}})

    row = bot.db.execute("SELECT base_text FROM weather_posts").fetchone()
    assert row["base_text"] == "orig"


    await bot.close()


@pytest.mark.asyncio
async def test_night_clear_emoji(tmp_path):
    bot = Bot("dummy", str(tmp_path / "db.sqlite"))

    api_calls = []

    async def dummy(method, data=None):
        api_calls.append((method, data))
        return {"ok": True}

    bot.api_request = dummy  # type: ignore

    async def fetch_dummy(lat, lon):
        return {"current": {"temperature_2m": 11.0, "weather_code": 0, "wind_speed_10m": 1.0, "is_day": 0}}

    bot.fetch_open_meteo = fetch_dummy  # type: ignore

    await bot.start()
    await bot.handle_update({"message": {"text": "/start", "from": {"id": 1}}})
    bot.db.execute("INSERT INTO cities (id, name, lat, lon) VALUES (1, 'Night', 0.0, 0.0)")
    bot.db.commit()

    await bot.collect_weather()

    cur = bot.db.execute("SELECT weather_code, is_day FROM weather_cache_hour WHERE city_id=1")
    row = cur.fetchone()
    assert row["weather_code"] == 0 and row["is_day"] == 0

    await bot.handle_update({"message": {"text": "/weather", "from": {"id": 1}}})
    # last sendMessage should include moon emoji U+1F319
    assert "\U0001F319" in api_calls[-1][1]["text"]


    await bot.close()


@pytest.mark.asyncio
async def test_add_sea_and_template(tmp_path):
    bot = Bot("dummy", str(tmp_path / "db.sqlite"))

    api_calls = []

    async def dummy(method, data=None):
        api_calls.append((method, data))
        if method == "forwardMessage":
            return {"ok": True, "result": {"message_id": 99, "text": "orig"}}
        return {"ok": True, "result": {"message_id": 1}}

    bot.api_request = dummy  # type: ignore

    async def fetch_sea(lat, lon):
        tomorrow = date.today() + timedelta(days=1)
        times = [
            datetime.utcnow().isoformat(),
            datetime.combine(tomorrow, datetime.min.time()).isoformat(),
            datetime.combine(tomorrow, datetime.min.time().replace(hour=6)).isoformat(),
            datetime.combine(tomorrow, datetime.min.time().replace(hour=12)).isoformat(),
            datetime.combine(tomorrow, datetime.min.time().replace(hour=18)).isoformat(),
        ]
        temps = [19.0, 20.0, 21.0, 22.0, 23.0]
        return {"hourly": {"water_temperature": temps, "time": times}}

    bot.fetch_open_meteo_sea = fetch_sea  # type: ignore

    await bot.start()
    await bot.handle_update({"message": {"text": "/start", "from": {"id": 1}}})
    await bot.handle_update({"message": {"text": "/addsea Black 40 30", "from": {"id": 1}}})
    cur = bot.db.execute("SELECT name FROM seas")
    assert cur.fetchone()["name"] == "Black"

    await bot.handle_update({"message": {"text": "/regweather https://t.me/c/1/1 {1|seatemperature}", "from": {"id": 1}}})
    await bot.collect_sea()
    assert any(c[0] == "editMessageText" for c in api_calls)
    text = [c[1]["text"] for c in api_calls if c[0] == "editMessageText"][0]
    assert "\U0001F30A" in text

    await bot.close()


<<<<<<< HEAD
=======

>>>>>>> f9c19ae0
@pytest.mark.asyncio
async def test_add_sea_comma_coords(tmp_path):
    bot = Bot("dummy", str(tmp_path / "db.sqlite"))

    async def dummy(method, data=None):
        return {"ok": True}

    bot.api_request = dummy  # type: ignore

    await bot.start()
    await bot.handle_update({"message": {"text": "/start", "from": {"id": 1}}})
    await bot.handle_update({"message": {"text": "/addsea Baltic 54.1, 19.2", "from": {"id": 1}}})

    cur = bot.db.execute("SELECT lat, lon FROM seas WHERE name='Baltic'")
    row = cur.fetchone()
    assert round(row["lat"], 1) == 54.1 and round(row["lon"], 1) == 19.2

    await bot.close()

<<<<<<< HEAD

@pytest.mark.asyncio
async def test_weather_lists_sea(tmp_path):
    bot = Bot("dummy", str(tmp_path / "db.sqlite"))

    api_calls = []

    async def dummy(method, data=None):
        api_calls.append((method, data))
        return {"ok": True}

    bot.api_request = dummy  # type: ignore

    async def fetch_city(lat, lon):
        return {"current": {"temperature_2m": 12.0, "weather_code": 1, "wind_speed_10m": 3.0, "is_day": 1}}

    tomorrow = date.today() + timedelta(days=1)
    times = [
        datetime.utcnow().isoformat(),
        datetime.combine(tomorrow, datetime.min.time()).isoformat(),
        datetime.combine(tomorrow, datetime.min.time().replace(hour=6)).isoformat(),
        datetime.combine(tomorrow, datetime.min.time().replace(hour=12)).isoformat(),
        datetime.combine(tomorrow, datetime.min.time().replace(hour=18)).isoformat(),
    ]
    temps = [19.0, 20.0, 21.0, 22.0, 23.0]

    async def fetch_sea(lat, lon):
        return {"hourly": {"water_temperature": temps, "time": times}}

    bot.fetch_open_meteo = fetch_city  # type: ignore
    bot.fetch_open_meteo_sea = fetch_sea  # type: ignore

    await bot.start()
    await bot.handle_update({"message": {"text": "/start", "from": {"id": 1}}})
    await bot.handle_update({"message": {"text": "/addcity Paris 48 2", "from": {"id": 1}}})
    await bot.handle_update({"message": {"text": "/addsea Baltic 40 30", "from": {"id": 1}}})

    await bot.collect_weather()
    await bot.collect_sea()

    await bot.handle_update({"message": {"text": "/weather", "from": {"id": 1}}})
    msg = api_calls[-1]
    assert msg[0] == "sendMessage"
    assert "Paris" in msg[1]["text"] and "Baltic" in msg[1]["text"]
    assert "\U0001F30A" in msg[1]["text"]

    await bot.close()


@pytest.mark.asyncio
async def test_weather_now_fetches_sea(tmp_path):
    bot = Bot("dummy", str(tmp_path / "db.sqlite"))

    async def dummy(method, data=None):
        return {"ok": True}

    bot.api_request = dummy  # type: ignore

    count_city = 0
    async def fetch_city(lat, lon):
        nonlocal count_city
        count_city += 1
        return {"current": {"temperature_2m": 5.0, "weather_code": 1, "wind_speed_10m": 1.0, "is_day": 1}}

    count_sea = 0
    tomorrow = date.today() + timedelta(days=1)
    times = [
        datetime.utcnow().isoformat(),
        datetime.combine(tomorrow, datetime.min.time()).isoformat(),
        datetime.combine(tomorrow, datetime.min.time().replace(hour=6)).isoformat(),
        datetime.combine(tomorrow, datetime.min.time().replace(hour=12)).isoformat(),
        datetime.combine(tomorrow, datetime.min.time().replace(hour=18)).isoformat(),
    ]
    temps = [18.0, 19.0, 20.0, 21.0, 22.0]

    async def fetch_sea(lat, lon):
        nonlocal count_sea
        count_sea += 1
        return {"hourly": {"water_temperature": temps, "time": times}}

    bot.fetch_open_meteo = fetch_city  # type: ignore
    bot.fetch_open_meteo_sea = fetch_sea  # type: ignore

    await bot.start()
    await bot.handle_update({"message": {"text": "/start", "from": {"id": 1}}})
    bot.db.execute("INSERT INTO cities (id, name, lat, lon) VALUES (1, 'Rome', 1, 1)")
    bot.db.execute("INSERT INTO seas (id, name, lat, lon) VALUES (1, 'Med', 2, 2)")
    bot.db.commit()

    await bot.handle_update({"message": {"text": "/weather now", "from": {"id": 1}}})
    assert count_city == 1 and count_sea == 1

    await bot.close()
=======
>>>>>>> f9c19ae0
<|MERGE_RESOLUTION|>--- conflicted
+++ resolved
@@ -420,10 +420,7 @@
     await bot.close()
 
 
-<<<<<<< HEAD
-=======
-
->>>>>>> f9c19ae0
+
 @pytest.mark.asyncio
 async def test_add_sea_comma_coords(tmp_path):
     bot = Bot("dummy", str(tmp_path / "db.sqlite"))
@@ -443,7 +440,7 @@
 
     await bot.close()
 
-<<<<<<< HEAD
+
 
 @pytest.mark.asyncio
 async def test_weather_lists_sea(tmp_path):
@@ -537,5 +534,4 @@
     assert count_city == 1 and count_sea == 1
 
     await bot.close()
-=======
->>>>>>> f9c19ae0
+
