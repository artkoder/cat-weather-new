--- conflicted
+++ resolved
@@ -129,11 +129,10 @@
     assert bot._render_template('{1|nd-seastorm}') == '\U0001F30A шторм'
     assert bot._render_template('{1|ny-seastorm}') == '\U0001F30A сильный шторм'
     await bot.close()
-<<<<<<< HEAD
+
 
 
 def test_strip_header():
     assert Bot.strip_header('🌊 16°C∙text') == 'text'
     assert Bot.strip_header('prefix ∙ data') == 'prefix ∙ data'
-=======
->>>>>>> ad5a433a
+
