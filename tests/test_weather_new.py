--- conflicted
+++ resolved
@@ -119,25 +119,13 @@
     bot = Bot('dummy', str(tmp_path / 'db.sqlite'))
 
     bot.db.execute(
-<<<<<<< HEAD
-
         "INSERT INTO sea_cache (sea_id, updated, current, morning, day, evening, night, wave, morning_wave, day_wave, evening_wave, night_wave)"
         " VALUES (1, ?, 15.0, 15.1, 15.2, 15.3, 15.4, 0.2, 0.4, 0.6, 1.6, 0.3)",
-
-=======
-        "INSERT INTO sea_cache (sea_id, updated, current, morning, day, evening, night, wave, morning_wave, day_wave, evening_wave, night_wave)"
-        " VALUES (1, ?, 15.0, 15.1, 15.2, 15.3, 15.4, 0.2, 0.4, 0.6, 1.6, 0.3)",
->>>>>>> 2e7e355a
         (datetime.utcnow().isoformat(),),
     )
     bot.db.commit()
 
     assert bot._render_template('{1|seastorm}') == '\U0001F30A 15.0\u00B0C'
-<<<<<<< HEAD
-    assert bot._render_template('{1|nd-seastorm}') == 'шторм'
-    assert bot._render_template('{1|ny-seastorm}') == 'сильный шторм'
-=======
     assert bot._render_template('{1|nd-seastorm}') == '\U0001F30A шторм'
     assert bot._render_template('{1|ny-seastorm}') == '\U0001F30A сильный шторм'
->>>>>>> 2e7e355a
     await bot.close()
