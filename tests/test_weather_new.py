--- conflicted
+++ resolved
@@ -119,13 +119,10 @@
     bot = Bot('dummy', str(tmp_path / 'db.sqlite'))
 
     bot.db.execute(
-<<<<<<< HEAD
+
         "INSERT INTO sea_cache (sea_id, updated, current, morning, day, evening, night, wave, morning_wave, day_wave, evening_wave, night_wave)"
         " VALUES (1, ?, 15.0, 15.1, 15.2, 15.3, 15.4, 0.2, 0.4, 0.6, 1.6, 0.3)",
-=======
-        "INSERT INTO sea_cache (sea_id, updated, current, morning, day, evening, night, wave, wind, morning_wave, day_wave, evening_wave, night_wave, morning_wind, day_wind, evening_wind, night_wind)"
-        " VALUES (1, ?, 15.0, 15.1, 15.2, 15.3, 15.4, 0.2, 3.0, 0.4, 0.6, 1.6, 0.3, 4.0, 6.0, 11.0, 5.0)",
->>>>>>> 3a67d513
+
         (datetime.utcnow().isoformat(),),
     )
     bot.db.commit()
